package vault

import (
	"regexp"
	"sync"

	log "github.com/hashicorp/go-hclog"
	memdb "github.com/hashicorp/go-memdb"
	"github.com/hashicorp/vault/helper/identity"
	"github.com/hashicorp/vault/helper/locksutil"
	"github.com/hashicorp/vault/helper/storagepacker"
	"github.com/hashicorp/vault/logical"
	"github.com/hashicorp/vault/logical/framework"
)

const (
	// Storage prefixes
	entityPrefix = "entity/"
)

var (
	// metaKeyFormatRegEx checks if a metadata key string is valid
	metaKeyFormatRegEx = regexp.MustCompile(`^[a-zA-Z0-9=/+_-]+$`).MatchString
)

const (
	// The meta key prefix reserved for Vault's internal use
	metaKeyReservedPrefix = "vault-"

	// The maximum number of metadata key pairs allowed to be registered
	metaMaxKeyPairs = 64

	// The maximum allowed length of a metadata key
	metaKeyMaxLength = 128

	// The maximum allowed length of a metadata value
	metaValueMaxLength = 512
)

// IdentityStore is composed of its own storage view and a MemDB which
// maintains active in-memory replicas of the storage contents indexed by
// multiple fields.
type IdentityStore struct {
	// IdentityStore is a secret backend in Vault
	*framework.Backend

	// view is the storage sub-view where all the artifacts of identity store
	// gets persisted
	view logical.Storage

	// db is the in-memory database where the storage artifacts gets replicated
	// to enable richer queries based on multiple indexes.
	db *memdb.MemDB

	// entityLocks are a set of 256 locks to which all the entities will be
	// categorized to while performing storage modifications.
	entityLocks []*locksutil.LockEntry

	// groupLock is used to protect modifications to group entries
	groupLock sync.RWMutex

	// logger is the server logger copied over from core
	logger log.Logger

	// entityPacker is used to pack multiple entity storage entries into 256
	// buckets
	entityPacker *storagepacker.StoragePackerV1

	// groupPacker is used to pack multiple group storage entries into 256
	// buckets
<<<<<<< HEAD
	groupPacker *storagepacker.StoragePackerV1
=======
	groupPacker *storagepacker.StoragePacker

	// core is the pointer to Vault's core
	core *Core
>>>>>>> 1d42d53f
}

type groupDiff struct {
	New        []*identity.Group
	Deleted    []*identity.Group
	Unmodified []*identity.Group
}<|MERGE_RESOLUTION|>--- conflicted
+++ resolved
@@ -68,14 +68,10 @@
 
 	// groupPacker is used to pack multiple group storage entries into 256
 	// buckets
-<<<<<<< HEAD
 	groupPacker *storagepacker.StoragePackerV1
-=======
-	groupPacker *storagepacker.StoragePacker
 
 	// core is the pointer to Vault's core
 	core *Core
->>>>>>> 1d42d53f
 }
 
 type groupDiff struct {
