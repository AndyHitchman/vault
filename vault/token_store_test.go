package vault

import (
	"context"
	"encoding/json"
	"fmt"
	"path"
	"reflect"
	"sort"
	"strings"
	"sync"
	"sync/atomic"
	"testing"
	"time"

	"github.com/hashicorp/go-uuid"
	"github.com/hashicorp/vault/helper/locksutil"
	"github.com/hashicorp/vault/helper/token"
	"github.com/hashicorp/vault/logical"
)

type TokenEntryOld struct {
	ID             string
	Accessor       string
	Parent         string
	Policies       []string
	Path           string
	Meta           map[string]string
	DisplayName    string
	NumUses        int
	CreationTime   int64
	TTL            time.Duration
	ExplicitMaxTTL time.Duration
	Role           string
	Period         time.Duration
}

func TestTokenStore_TokenEntryUpgrade(t *testing.T) {
	var err error
	_, ts, _, _ := TestCoreWithTokenStore(t)

	// Use a struct that does not have struct tags to store the items and
	// check if the lookup code handles them properly while reading back
	entry := &TokenEntryOld{
		DisplayName:    "test-display-name",
		Path:           "test",
		Policies:       []string{"dev", "ops"},
		CreationTime:   time.Now().Unix(),
		ExplicitMaxTTL: 100,
		NumUses:        10,
	}
	entry.ID, err = uuid.GenerateUUID()
	if err != nil {
		t.Fatal(err)
	}

	entry.Accessor, err = uuid.GenerateUUID()
	if err != nil {
		t.Fatal(err)
	}

	id, err := uuid.GenerateUUID()
	if err != nil {
		t.Fatal(err)
	}

	cubbyholeID, err := uuid.GenerateUUID()
	if err != nil {
		t.Fatal(err)
	}

	tokenMapping := &token.TokenMapping{
		ID:          id,
		TokenID:     entry.ID,
		Accessor:    entry.Accessor,
		ParentID:    entry.Parent,
		CubbyholeID: cubbyholeID,
	}

	err = ts.UpsertTokenMapping(tokenMapping)
	if err != nil {
		t.Fatal(err)
	}

	enc, err := json.Marshal(entry)
	if err != nil {
		t.Fatal(err)
	}

	path := lookupPrefix + tokenMapping.ID
	le := &logical.StorageEntry{
		Key:   path,
		Value: enc,
	}

	if err := ts.view.Put(context.Background(), le); err != nil {
		t.Fatal(err)
	}

	out, err := ts.Lookup(context.Background(), entry.ID)
	if err != nil {
		t.Fatalf("err: %s", err)
	}
	if out.DisplayName != "test-display-name" {
		t.Fatalf("bad: display_name: expected: test-display-name, actual: %s", out.DisplayName)
	}
	if out.CreationTime == 0 {
		t.Fatal("bad: expected a non-zero creation time")
	}
	if out.ExplicitMaxTTL != 100 {
		t.Fatalf("bad: explicit_max_ttl: expected: 100, actual: %d", out.ExplicitMaxTTL)
	}
	if out.NumUses != 10 {
		t.Fatalf("bad: num_uses: expected: 10, actual: %d", out.NumUses)
	}

	// Test the default case to ensure there are no regressions
	ent := &TokenEntry{
		DisplayName:    "test-display-name",
		Path:           "test",
		Policies:       []string{"dev", "ops"},
		CreationTime:   time.Now().Unix(),
		ExplicitMaxTTL: 100,
		NumUses:        10,
	}
	if err := ts.create(context.Background(), ent); err != nil {
		t.Fatalf("err: %s", err)
	}

	out, err = ts.Lookup(context.Background(), ent.ID)
	if err != nil {
		t.Fatalf("err: %s", err)
	}
	if out.DisplayName != "test-display-name" {
		t.Fatalf("bad: display_name: expected: test-display-name, actual: %s", out.DisplayName)
	}
	if out.CreationTime == 0 {
		t.Fatal("bad: expected a non-zero creation time")
	}
	if out.ExplicitMaxTTL != 100 {
		t.Fatalf("bad: explicit_max_ttl: expected: 100, actual: %d", out.ExplicitMaxTTL)
	}
	if out.NumUses != 10 {
		t.Fatalf("bad: num_uses: expected: 10, actual: %d", out.NumUses)
	}

	// Fill in the deprecated fields and read out from proper fields
	ent = &TokenEntry{
		Path:                     "test",
		Policies:                 []string{"dev", "ops"},
		DisplayNameDeprecated:    "test-display-name",
		CreationTimeDeprecated:   time.Now().Unix(),
		ExplicitMaxTTLDeprecated: 100,
		NumUsesDeprecated:        10,
	}
	if err := ts.create(context.Background(), ent); err != nil {
		t.Fatalf("err: %s", err)
	}

	out, err = ts.Lookup(context.Background(), ent.ID)
	if err != nil {
		t.Fatalf("err: %s", err)
	}
	if out.DisplayName != "test-display-name" {
		t.Fatalf("bad: display_name: expected: test-display-name, actual: %s", out.DisplayName)
	}
	if out.CreationTime == 0 {
		t.Fatal("bad: expected a non-zero creation time")
	}
	if out.ExplicitMaxTTL != 100 {
		t.Fatalf("bad: explicit_max_ttl: expected: 100, actual: %d", out.ExplicitMaxTTL)
	}
	if out.NumUses != 10 {
		t.Fatalf("bad: num_uses: expected: 10, actual: %d", out.NumUses)
	}

	// Check if NumUses picks up a lower value
	ent = &TokenEntry{
		Path:              "test",
		NumUses:           5,
		NumUsesDeprecated: 10,
	}
	if err := ts.create(context.Background(), ent); err != nil {
		t.Fatalf("err: %s", err)
	}

	out, err = ts.Lookup(context.Background(), ent.ID)
	if err != nil {
		t.Fatalf("err: %s", err)
	}
	if out.NumUses != 5 {
		t.Fatalf("bad: num_uses: expected: 5, actual: %d", out.NumUses)
	}

	// Switch the values from deprecated and proper field and check if the
	// lower value is still getting picked up
	ent = &TokenEntry{
		Path:              "test",
		NumUses:           10,
		NumUsesDeprecated: 5,
	}
	if err := ts.create(context.Background(), ent); err != nil {
		t.Fatalf("err: %s", err)
	}

	out, err = ts.Lookup(context.Background(), ent.ID)
	if err != nil {
		t.Fatalf("err: %s", err)
	}
	if out.NumUses != 5 {
		t.Fatalf("bad: num_uses: expected: 5, actual: %d", out.NumUses)
	}
}

func getBackendConfig(c *Core) *logical.BackendConfig {
	return &logical.BackendConfig{
		Logger: c.logger,
		System: logical.StaticSystemView{
			DefaultLeaseTTLVal: time.Hour * 24,
			MaxLeaseTTLVal:     time.Hour * 24 * 32,
		},
	}
}

func testMakeToken(t *testing.T, ts *TokenStore, root, client, ttl string, policy []string) {
	req := logical.TestRequest(t, logical.UpdateOperation, "create")
	req.ClientToken = root
	req.Data["id"] = client
	req.Data["policies"] = policy
	req.Data["ttl"] = ttl

	resp, err := ts.HandleRequest(context.Background(), req)
	if err != nil {
		t.Fatalf("err: %v %v", err, resp)
	}
	if resp.Auth.ClientToken != client {
		t.Fatalf("bad: %#v", resp)
	}
}

func testCoreMakeToken(t *testing.T, c *Core, root, client, ttl string, policy []string) {
	req := logical.TestRequest(t, logical.UpdateOperation, "auth/token/create")
	req.ClientToken = root
	req.Data["id"] = client
	req.Data["policies"] = policy
	req.Data["ttl"] = ttl

	resp, err := c.HandleRequest(req)
	if err != nil {
		t.Fatalf("err: %v %v", err, resp)
	}
	if resp.IsError() {
		t.Fatalf("err: %v %v", err, *resp)
	}
	if resp.Auth.ClientToken != client {
		t.Fatalf("bad: %#v", *resp)
	}
}

func TestTokenStore_AccessorIndex(t *testing.T) {
	_, ts, _, _ := TestCoreWithTokenStore(t)

	ent := &TokenEntry{Path: "test", Policies: []string{"dev", "ops"}}
	if err := ts.create(context.Background(), ent); err != nil {
		t.Fatalf("err: %s", err)
	}

	out, err := ts.Lookup(context.Background(), ent.ID)
	if err != nil {
		t.Fatalf("err: %s", err)
	}

	// Ensure that accessor is created
	if out == nil || out.Accessor == "" {
		t.Fatalf("bad: %#v", out)
	}

	tokenMapping, err := ts.MemDBTokenMappingByAccessor(out.Accessor)
	if err != nil {
		t.Fatal(err)
	}

	// Verify that the value returned from the index matches the token ID
	if tokenMapping.TokenID != ent.ID {
		t.Fatalf("bad: got\n%s\nexpected\n%s\n", tokenMapping.TokenID, ent.ID)
	}
}

func TestTokenStore_HandleRequest_LookupAccessor(t *testing.T) {
	_, ts, _, root := TestCoreWithTokenStore(t)
	testMakeToken(t, ts, root, "tokenid", "", []string{"foo"})
	out, err := ts.Lookup(context.Background(), "tokenid")
	if err != nil {
		t.Fatalf("err: %s", err)
	}
	if out == nil {
		t.Fatalf("err: %s", err)
	}

	req := logical.TestRequest(t, logical.UpdateOperation, "lookup-accessor")
	req.Data = map[string]interface{}{
		"accessor": out.Accessor,
	}

	resp, err := ts.HandleRequest(context.Background(), req)
	if err != nil {
		t.Fatalf("err: %s", err)
	}
	if resp.Data == nil {
		t.Fatalf("response should contain data")
	}

	if resp.Data["accessor"].(string) == "" {
		t.Fatalf("accessor should not be empty")
	}

	// Verify that the lookup-accessor operation does not return the token ID
	if resp.Data["id"].(string) != "" {
		t.Fatalf("token ID should not be returned")
	}
}

func TestTokenStore_HandleRequest_ListAccessors(t *testing.T) {
	_, ts, _, root := TestCoreWithTokenStore(t)

	testKeys := []string{"token1", "token2", "token3", "token4"}
	for _, key := range testKeys {
		testMakeToken(t, ts, root, key, "", []string{"foo"})
	}

	err := ts.Revoke(context.Background(), root)
	if err != nil {
		t.Fatal(err)
	}

	req := logical.TestRequest(t, logical.ListOperation, "accessors/")

	resp, err := ts.HandleRequest(context.Background(), req)
	if err != nil {
		t.Fatalf("err: %s", err)
	}
	if resp.Data == nil {
		t.Fatalf("response should contain data")
	}
	if resp.Data["keys"] == nil {
		t.Fatalf("keys should not be empty")
	}
	keys := resp.Data["keys"].([]string)
	if len(keys) != len(testKeys) {
		t.Fatalf("wrong number of accessors found")
	}
	if len(resp.Warnings) != 0 {
		t.Fatalf("got warnings:\n%#v", resp.Warnings)
	}

	// Test upgrade from old struct method of accessor storage (of token id)
	for _, accessor := range keys {
		aEntry, err := ts.lookupByAccessor(context.Background(), accessor, false)
		if err != nil {
			t.Fatal(err)
		}
		if aEntry.TokenID == "" || aEntry.AccessorID == "" {
			t.Fatalf("error, accessor entry looked up is empty, but no error thrown")
		}
		salted, err := ts.SaltID(context.Background(), accessor)
		if err != nil {
			t.Fatal(err)
		}
		path := accessorPrefix + salted
		le := &logical.StorageEntry{Key: path, Value: []byte(aEntry.TokenID)}
		if err := ts.view.Put(context.Background(), le); err != nil {
			t.Fatalf("failed to persist accessor index entry: %v", err)
		}
	}

	// Do the lookup again, should get same result
	resp, err = ts.HandleRequest(context.Background(), req)
	if err != nil {
		t.Fatalf("err: %s", err)
	}
	if resp.Data == nil {
		t.Fatalf("response should contain data")
	}
	if resp.Data["keys"] == nil {
		t.Fatalf("keys should not be empty")
	}
	keys2 := resp.Data["keys"].([]string)
	if len(keys) != len(testKeys) {
		t.Fatalf("wrong number of accessors found")
	}
	if len(resp.Warnings) != 0 {
		t.Fatalf("got warnings:\n%#v", resp.Warnings)
	}

	for _, accessor := range keys2 {
		aEntry, err := ts.lookupByAccessor(context.Background(), accessor, false)
		if err != nil {
			t.Fatal(err)
		}
		if aEntry.TokenID == "" || aEntry.AccessorID == "" {
			t.Fatalf("error, accessor entry looked up is empty, but no error thrown")
		}
	}
}

func TestTokenStore_HandleRequest_RevokeAccessor(t *testing.T) {
	_, ts, _, root := TestCoreWithTokenStore(t)
	testMakeToken(t, ts, root, "tokenid", "", []string{"foo"})
	out, err := ts.Lookup(context.Background(), "tokenid")
	if err != nil {
		t.Fatalf("err: %s", err)
	}
	if out == nil {
		t.Fatalf("err: %s", err)
	}

	req := logical.TestRequest(t, logical.UpdateOperation, "revoke-accessor")
	req.Data = map[string]interface{}{
		"accessor": out.Accessor,
	}

	_, err = ts.HandleRequest(context.Background(), req)
	if err != nil {
		t.Fatalf("err: %s", err)
	}

	out, err = ts.Lookup(context.Background(), "tokenid")
	if err != nil {
		t.Fatalf("err: %s", err)
	}

	if out != nil {
		t.Fatalf("bad:\ngot %#v\nexpected: nil\n", out)
	}
}

func TestTokenStore_RootToken(t *testing.T) {
	_, ts, _, _ := TestCoreWithTokenStore(t)

	te, err := ts.rootToken(context.Background())
	if err != nil {
		t.Fatalf("err: %v", err)
	}
	if te.ID == "" {
		t.Fatalf("missing ID")
	}

	out, err := ts.Lookup(context.Background(), te.ID)
	if err != nil {
		t.Fatalf("err: %v", err)
	}
	if !reflect.DeepEqual(out, te) {
		t.Fatalf("bad: expected:%#v\nactual:%#v", te, out)
	}
}

func TestTokenStore_CreateLookup(t *testing.T) {
	c, ts, _, _ := TestCoreWithTokenStore(t)

	ent := &TokenEntry{Path: "test", Policies: []string{"dev", "ops"}}
	if err := ts.create(context.Background(), ent); err != nil {
		t.Fatalf("err: %v", err)
	}
	if ent.ID == "" {
		t.Fatalf("missing ID")
	}

	out, err := ts.Lookup(context.Background(), ent.ID)
	if err != nil {
		t.Fatalf("err: %v", err)
	}
	if !reflect.DeepEqual(out, ent) {
		t.Fatalf("bad: expected:%#v\nactual:%#v", ent, out)
	}

	// New store should share the salt
	ts2, err := NewTokenStore(context.Background(), c, getBackendConfig(c))
	if err != nil {
		t.Fatalf("err: %v", err)
	}
	ts2.SetExpirationManager(c.expiration)

	// Should still match
	out, err = ts2.Lookup(context.Background(), ent.ID)
	if err != nil {
		t.Fatalf("err: %v", err)
	}
	if !reflect.DeepEqual(out, ent) {
		t.Fatalf("bad: expected:%#v\nactual:%#v", ent, out)
	}
}

func TestTokenStore_CreateLookup_ProvidedID(t *testing.T) {
	c, ts, _, _ := TestCoreWithTokenStore(t)

	ent := &TokenEntry{
		ID:       "foobarbaz",
		Path:     "test",
		Policies: []string{"dev", "ops"},
	}
	if err := ts.create(context.Background(), ent); err != nil {
		t.Fatalf("err: %v", err)
	}
	if ent.ID != "foobarbaz" {
		t.Fatalf("bad: ent.ID: expected:\"foobarbaz\"\n actual:%s", ent.ID)
	}
	if err := ts.create(context.Background(), ent); err == nil {
		t.Fatal("expected error creating token with the same ID")
	}

	out, err := ts.Lookup(context.Background(), ent.ID)
	if err != nil {
		t.Fatalf("err: %v", err)
	}
	if !reflect.DeepEqual(out, ent) {
		t.Fatalf("bad: expected:%#v\nactual:%#v", ent, out)
	}

	// New store should share the salt
	ts2, err := NewTokenStore(context.Background(), c, getBackendConfig(c))
	if err != nil {
		t.Fatalf("err: %v", err)
	}
	ts2.SetExpirationManager(c.expiration)

	// Should still match
	out, err = ts2.Lookup(context.Background(), ent.ID)
	if err != nil {
		t.Fatalf("err: %v", err)
	}
	if !reflect.DeepEqual(out, ent) {
		t.Fatalf("bad: expected:%#v\nactual:%#v", ent, out)
	}
}

func TestTokenStore_CreateLookup_ExpirationInRestoreMode(t *testing.T) {
	_, ts, _, _ := TestCoreWithTokenStore(t)

	ent := &TokenEntry{Path: "test", Policies: []string{"dev", "ops"}}
	if err := ts.create(context.Background(), ent); err != nil {
		t.Fatalf("err: %v", err)
	}
	if ent.ID == "" {
		t.Fatalf("missing ID")
	}

	tokenMapping, err := ts.MemDBTokenMappingByTokenID(ent.ID)
	if err != nil {
		t.Fatal(err)
	}

	// Create a lease entry
	leaseID := path.Join(ent.Path, tokenMapping.ID)
	le := &leaseEntry{
		LeaseID:     leaseID,
		ClientToken: ent.ID,
		Path:        ent.Path,
		IssueTime:   time.Now(),
		ExpireTime:  time.Now().Add(1 * time.Hour),
	}
	if err := ts.expiration.persistEntry(le); err != nil {
		t.Fatalf("err: %v", err)
	}

	out, err := ts.Lookup(context.Background(), ent.ID)
	if err != nil {
		t.Fatalf("err: %v", err)
	}
	if !reflect.DeepEqual(out, ent) {
		t.Fatalf("bad: expected:%#v\nactual:%#v", ent, out)
	}

	// Set to expired lease time
	le.ExpireTime = time.Now().Add(-1 * time.Hour)
	if err := ts.expiration.persistEntry(le); err != nil {
		t.Fatalf("err: %v", err)
	}

	err = ts.expiration.Stop()
	if err != nil {
		t.Fatal(err)
	}

	// Reset expiration manager to restore mode
	ts.expiration.restoreModeLock.Lock()
	atomic.StoreInt32(&ts.expiration.restoreMode, 1)
	ts.expiration.restoreLocks = locksutil.CreateLocks()
	ts.expiration.restoreModeLock.Unlock()

	// Test that the token lookup does not return the token entry due to the
	// expired lease
	out, err = ts.Lookup(context.Background(), ent.ID)
	if err != nil {
		t.Fatalf("err: %v", err)
	}
	if out != nil {
		t.Fatalf("lease expired, no token expected: %#v", out)
	}
}

func TestTokenStore_UseToken(t *testing.T) {
	_, ts, _, root := TestCoreWithTokenStore(t)

	// Lookup the root token
	ent, err := ts.Lookup(context.Background(), root)
	if err != nil {
		t.Fatalf("err: %v", err)
	}

	// Root is an unlimited use token, should be a no-op
	te, err := ts.UseToken(context.Background(), ent)
	if err != nil {
		t.Fatalf("err: %v", err)
	}
	if te == nil {
		t.Fatalf("token entry after use was nil")
	}

	// Lookup the root token again
	ent2, err := ts.Lookup(context.Background(), root)
	if err != nil {
		t.Fatalf("err: %v", err)
	}

	if !reflect.DeepEqual(ent, ent2) {
		t.Fatalf("bad: ent:%#v ent2:%#v", ent, ent2)
	}

	// Create a restricted token
	ent = &TokenEntry{Path: "test", Policies: []string{"dev", "ops"}, NumUses: 2}
	if err := ts.create(context.Background(), ent); err != nil {
		t.Fatalf("err: %v", err)
	}

	// Use the token
	te, err = ts.UseToken(context.Background(), ent)
	if err != nil {
		t.Fatalf("err: %v", err)
	}
	if te == nil {
		t.Fatalf("token entry for use #1 was nil")
	}

	// Lookup the token
	ent2, err = ts.Lookup(context.Background(), ent.ID)
	if err != nil {
		t.Fatalf("err: %v", err)
	}

	// Should be reduced
	if ent2.NumUses != 1 {
		t.Fatalf("bad: %#v", ent2)
	}

	// Use the token
	te, err = ts.UseToken(context.Background(), ent)
	if err != nil {
		t.Fatalf("err: %v", err)
	}
	if te == nil {
		t.Fatalf("token entry for use #2 was nil")
	}
	if te.NumUses != tokenRevocationDeferred {
		t.Fatalf("token entry after use #2 did not have revoke flag")
	}
	ts.Revoke(context.Background(), te.ID)

	// Lookup the token
	ent2, err = ts.Lookup(context.Background(), ent.ID)
	if err != nil {
		t.Fatalf("err: %v", err)
	}

	// Should be revoked
	if ent2 != nil {
		t.Fatalf("bad: %#v", ent2)
	}
}

func TestTokenStore_Revoke(t *testing.T) {
	_, ts, _, _ := TestCoreWithTokenStore(t)

	ent := &TokenEntry{Path: "test", Policies: []string{"dev", "ops"}}
	if err := ts.create(context.Background(), ent); err != nil {
		t.Fatalf("err: %v", err)
	}

	err := ts.Revoke(context.Background(), "")
	if err.Error() != "cannot revoke blank token" {
		t.Fatalf("err: %v", err)
	}
	err = ts.Revoke(context.Background(), ent.ID)
	if err != nil {
		t.Fatalf("err: %v", err)
	}

	out, err := ts.Lookup(context.Background(), ent.ID)
	if err != nil {
		t.Fatalf("err: %v", err)
	}
	if out != nil {
		t.Fatalf("bad: %#v", out)
	}
}

func TestTokenStore_Revoke_Leases(t *testing.T) {
	c, ts, _, _ := TestCoreWithTokenStore(t)

	view := NewBarrierView(c.barrier, "noop/")

	// Mount a noop backend
	noop := &NoopBackend{}
	err := ts.expiration.router.Mount(noop, "noop/", &MountEntry{UUID: "noopuuid", Accessor: "noopaccessor"}, view)
	if err != nil {
		t.Fatal(err)
	}

	ent := &TokenEntry{Path: "test", Policies: []string{"dev", "ops"}}
	if err := ts.create(context.Background(), ent); err != nil {
		t.Fatalf("err: %v", err)
	}

	// Register a lease
	req := &logical.Request{
		Operation:   logical.ReadOperation,
		Path:        "noop/foo",
		ClientToken: ent.ID,
	}
	resp := &logical.Response{
		Secret: &logical.Secret{
			LeaseOptions: logical.LeaseOptions{
				TTL: 20 * time.Millisecond,
			},
		},
		Data: map[string]interface{}{
			"access_key": "xyz",
			"secret_key": "abcd",
		},
	}
	leaseID, err := ts.expiration.Register(req, resp)
	if err != nil {
		t.Fatalf("err: %v", err)
	}

	// Revoke the token
	err = ts.Revoke(context.Background(), ent.ID)
	if err != nil {
		t.Fatalf("err: %v", err)
	}

	// Verify the lease is gone
	out, err := ts.expiration.loadEntry(leaseID)
	if err != nil {
		t.Fatalf("err: %v", err)
	}
	if out != nil {
		t.Fatalf("bad: %#v", out)
	}
}

func TestTokenStore_Revoke_Orphan(t *testing.T) {
	_, ts, _, _ := TestCoreWithTokenStore(t)

	ent := &TokenEntry{Path: "test", Policies: []string{"dev", "ops"}}
	if err := ts.create(context.Background(), ent); err != nil {
		t.Fatalf("err: %v", err)
	}

	ent2 := &TokenEntry{Parent: ent.ID}
	if err := ts.create(context.Background(), ent2); err != nil {
		t.Fatalf("err: %v", err)
	}

	err := ts.Revoke(context.Background(), ent.ID)
	if err != nil {
		t.Fatalf("err: %v", err)
	}

	out, err := ts.Lookup(context.Background(), ent2.ID)
	if err != nil {
		t.Fatalf("err: %v", err)
	}

	// Unset the expected token parent's ID
	ent2.Parent = ""

	if !reflect.DeepEqual(out, ent2) {
		t.Fatalf("bad: expected:%#v\nactual:%#v", ent2, out)
	}
}

// This was the original function name, and now it just calls
// the non recursive version for a variety of depths.
func TestTokenStore_RevokeTree(t *testing.T) {
	testTokenStore_RevokeTree_NonRecursive(t, 1)
	testTokenStore_RevokeTree_NonRecursive(t, 2)
	testTokenStore_RevokeTree_NonRecursive(t, 10)
}

// Revokes a given Token Store tree non recursively.
// The second parameter refers to the depth of the tree.
func testTokenStore_RevokeTree_NonRecursive(t testing.TB, depth uint64) {
	_, ts, _, _ := TestCoreWithTokenStore(t)
	root, children := buildTokenTree(t, ts, depth)
	err := ts.RevokeTree(context.Background(), "")

	if err.Error() != "cannot tree-revoke blank token" {
		t.Fatalf("err: %v", err)
	}

	// Nuke tree non recursively.
	err = ts.RevokeTree(context.Background(), root.ID)

	if err != nil {
		t.Fatalf("err: %v", err)
	}
	// Append the root to ensure it was successfully
	// deleted.
	children = append(children, root)
	for _, entry := range children {
		out, err := ts.Lookup(context.Background(), entry.ID)
		if err != nil {
			t.Fatalf("err: %v", err)
		}
		if out != nil {
			t.Fatalf("bad: %#v", out)
		}
	}
}

// A benchmark function that tests testTokenStore_RevokeTree_NonRecursive
// for a variety of different depths.
func BenchmarkTokenStore_RevokeTree(b *testing.B) {
	benchmarks := []uint64{0, 1, 2, 4, 8, 16, 20}
	for _, depth := range benchmarks {
		b.Run(fmt.Sprintf("Tree of Depth %d", depth), func(b *testing.B) {
			for i := 0; i < b.N; i++ {
				testTokenStore_RevokeTree_NonRecursive(b, depth)
			}
		})
	}
}

// Builds a TokenTree of a specified depth, so that
// we may run revoke tests on it.
func buildTokenTree(t testing.TB, ts *TokenStore, depth uint64) (root *TokenEntry, children []*TokenEntry) {
	root = &TokenEntry{}
	if err := ts.create(context.Background(), root); err != nil {
		t.Fatalf("err: %v", err)
	}

	frontier := []*TokenEntry{root}
	current := uint64(0)
	for current < depth {
		next := make([]*TokenEntry, 0, 2*len(frontier))
		for _, node := range frontier {
			left := &TokenEntry{Parent: node.ID}
			if err := ts.create(context.Background(), left); err != nil {
				t.Fatalf("err: %v", err)
			}

			right := &TokenEntry{Parent: node.ID}
			if err := ts.create(context.Background(), right); err != nil {
				t.Fatalf("err: %v", err)
			}

			children = append(children, left, right)
			next = append(next, left, right)
		}
		frontier = next
		current++
	}

	return root, children
}

func TestTokenStore_RevokeSelf(t *testing.T) {
	_, ts, _, _ := TestCoreWithTokenStore(t)

	ent1 := &TokenEntry{}
	if err := ts.create(context.Background(), ent1); err != nil {
		t.Fatalf("err: %v", err)
	}

	ent2 := &TokenEntry{Parent: ent1.ID}
	if err := ts.create(context.Background(), ent2); err != nil {
		t.Fatalf("err: %v", err)
	}

	ent3 := &TokenEntry{Parent: ent2.ID}
	if err := ts.create(context.Background(), ent3); err != nil {
		t.Fatalf("err: %v", err)
	}

	ent4 := &TokenEntry{Parent: ent2.ID}
	if err := ts.create(context.Background(), ent4); err != nil {
		t.Fatalf("err: %v", err)
	}

	req := logical.TestRequest(t, logical.UpdateOperation, "revoke-self")
	req.ClientToken = ent1.ID

	resp, err := ts.HandleRequest(context.Background(), req)
	if err != nil {
		t.Fatalf("err: %v %v", err, resp)
	}

	lookup := []string{ent1.ID, ent2.ID, ent3.ID, ent4.ID}
	for _, id := range lookup {
		out, err := ts.Lookup(context.Background(), id)
		if err != nil {
			t.Fatalf("err: %v", err)
		}
		if out != nil {
			t.Fatalf("bad: %#v", out)
		}
	}
}

func TestTokenStore_HandleRequest_NonAssignable(t *testing.T) {
	_, ts, _, root := TestCoreWithTokenStore(t)

	req := logical.TestRequest(t, logical.UpdateOperation, "create")
	req.ClientToken = root
	req.Data["policies"] = []string{"default", "foo"}

	resp, err := ts.HandleRequest(context.Background(), req)
	if err != nil {
		t.Fatalf("err: %v %v", err, resp)
	}

	req.Data["policies"] = []string{"default", "foo", responseWrappingPolicyName}

	resp, err = ts.HandleRequest(context.Background(), req)
	if err != nil {
		t.Fatal(err)
	}
	if resp == nil {
		t.Fatal("got a nil response")
	}
	if !resp.IsError() {
		t.Fatalf("expected error; response is %#v", *resp)
	}
}

func TestTokenStore_HandleRequest_CreateToken_DisplayName(t *testing.T) {
	_, ts, _, root := TestCoreWithTokenStore(t)

	req := logical.TestRequest(t, logical.UpdateOperation, "create")
	req.ClientToken = root
	req.Data["display_name"] = "foo_bar.baz!"

	resp, err := ts.HandleRequest(context.Background(), req)
	if err != nil {
		t.Fatalf("err: %v %v", err, resp)
	}

	expected := &TokenEntry{
		ID:          resp.Auth.ClientToken,
		Accessor:    resp.Auth.Accessor,
		Parent:      root,
		Policies:    []string{"root"},
		Path:        "auth/token/create",
		DisplayName: "token-foo-bar-baz",
		TTL:         0,
	}
	out, err := ts.Lookup(context.Background(), resp.Auth.ClientToken)
	if err != nil {
		t.Fatalf("err: %v", err)
	}
	expected.CreationTime = out.CreationTime
	if !reflect.DeepEqual(out, expected) {
		t.Fatalf("bad: expected:%#v\nactual:%#v", expected, out)
	}
}

func TestTokenStore_HandleRequest_CreateToken_NumUses(t *testing.T) {
	_, ts, _, root := TestCoreWithTokenStore(t)

	req := logical.TestRequest(t, logical.UpdateOperation, "create")
	req.ClientToken = root
	req.Data["num_uses"] = "1"

	resp, err := ts.HandleRequest(context.Background(), req)
	if err != nil {
		t.Fatalf("err: %v %v", err, resp)
	}

	expected := &TokenEntry{
		ID:          resp.Auth.ClientToken,
		Accessor:    resp.Auth.Accessor,
		Parent:      root,
		Policies:    []string{"root"},
		Path:        "auth/token/create",
		DisplayName: "token",
		NumUses:     1,
		TTL:         0,
	}
	out, err := ts.Lookup(context.Background(), resp.Auth.ClientToken)
	if err != nil {
		t.Fatalf("err: %v", err)
	}
	expected.CreationTime = out.CreationTime
	if !reflect.DeepEqual(out, expected) {
		t.Fatalf("bad: expected:%#v\nactual:%#v", expected, out)
	}
}

func TestTokenStore_HandleRequest_CreateToken_NumUses_Invalid(t *testing.T) {
	_, ts, _, root := TestCoreWithTokenStore(t)

	req := logical.TestRequest(t, logical.UpdateOperation, "create")
	req.ClientToken = root
	req.Data["num_uses"] = "-1"

	resp, err := ts.HandleRequest(context.Background(), req)
	if err != logical.ErrInvalidRequest {
		t.Fatalf("err: %v %v", err, resp)
	}
}

func TestTokenStore_HandleRequest_CreateToken_NumUses_Restricted(t *testing.T) {
	_, ts, _, root := TestCoreWithTokenStore(t)

	req := logical.TestRequest(t, logical.UpdateOperation, "create")
	req.ClientToken = root
	req.Data["num_uses"] = "1"

	resp, err := ts.HandleRequest(context.Background(), req)
	if err != nil {
		t.Fatalf("err: %v %v", err, resp)
	}

	// We should NOT be able to use the restricted token to create a new token
	req.ClientToken = resp.Auth.ClientToken
	_, err = ts.HandleRequest(context.Background(), req)
	if err != logical.ErrInvalidRequest {
		t.Fatalf("err: %v %v", err, resp)
	}
}

func TestTokenStore_HandleRequest_CreateToken_NoPolicy(t *testing.T) {
	_, ts, _, root := TestCoreWithTokenStore(t)

	req := logical.TestRequest(t, logical.UpdateOperation, "create")
	req.ClientToken = root

	resp, err := ts.HandleRequest(context.Background(), req)
	if err != nil {
		t.Fatalf("err: %v %v", err, resp)
	}

	expected := &TokenEntry{
		ID:          resp.Auth.ClientToken,
		Accessor:    resp.Auth.Accessor,
		Parent:      root,
		Policies:    []string{"root"},
		Path:        "auth/token/create",
		DisplayName: "token",
		TTL:         0,
	}
	out, err := ts.Lookup(context.Background(), resp.Auth.ClientToken)
	if err != nil {
		t.Fatalf("err: %v", err)
	}
	expected.CreationTime = out.CreationTime
	if !reflect.DeepEqual(out, expected) {
		t.Fatalf("bad: expected:%#v\nactual:%#v", expected, out)
	}
}

func TestTokenStore_HandleRequest_CreateToken_BadParent(t *testing.T) {
	_, ts, _, _ := TestCoreWithTokenStore(t)

	req := logical.TestRequest(t, logical.UpdateOperation, "create")
	req.ClientToken = "random"

	resp, err := ts.HandleRequest(context.Background(), req)
	if err != logical.ErrInvalidRequest {
		t.Fatalf("err: %v %v", err, resp)
	}
	if resp.Data["error"] != "parent token lookup failed" {
		t.Fatalf("bad: %#v", resp)
	}
}

func TestTokenStore_HandleRequest_CreateToken(t *testing.T) {
	_, ts, _, root := TestCoreWithTokenStore(t)

	req := logical.TestRequest(t, logical.UpdateOperation, "create")
	req.ClientToken = root
	req.Data["policies"] = []string{"foo"}

	resp, err := ts.HandleRequest(context.Background(), req)
	if err != nil {
		t.Fatalf("err: %v %v", err, resp)
	}
	if resp.Auth.ClientToken == "" {
		t.Fatalf("bad: %#v", resp)
	}
}

func TestTokenStore_HandleRequest_CreateToken_RootID(t *testing.T) {
	_, ts, _, root := TestCoreWithTokenStore(t)

	req := logical.TestRequest(t, logical.UpdateOperation, "create")
	req.ClientToken = root
	req.Data["id"] = "foobar"
	req.Data["policies"] = []string{"foo"}

	resp, err := ts.HandleRequest(context.Background(), req)
	if err != nil {
		t.Fatalf("err: %v %v", err, resp)
	}
	if resp.Auth.ClientToken != "foobar" {
		t.Fatalf("bad: %#v", resp)
	}
}

func TestTokenStore_HandleRequest_CreateToken_NonRootID(t *testing.T) {
	_, ts, _, root := TestCoreWithTokenStore(t)
	testMakeToken(t, ts, root, "client", "", []string{"foo"})

	req := logical.TestRequest(t, logical.UpdateOperation, "create")
	req.ClientToken = "client"
	req.Data["id"] = "foobar"
	req.Data["policies"] = []string{"foo"}

	resp, err := ts.HandleRequest(context.Background(), req)
	if err != logical.ErrInvalidRequest {
		t.Fatalf("err: %v %v", err, resp)
	}
	if resp.Data["error"] != "root or sudo privileges required to specify token id" {
		t.Fatalf("bad: %#v", resp)
	}
}

func TestTokenStore_HandleRequest_CreateToken_NonRoot_Subset(t *testing.T) {
	_, ts, _, root := TestCoreWithTokenStore(t)
	testMakeToken(t, ts, root, "client", "", []string{"foo", "bar"})

	req := logical.TestRequest(t, logical.UpdateOperation, "create")
	req.ClientToken = "client"
	req.Data["policies"] = []string{"foo"}

	resp, err := ts.HandleRequest(context.Background(), req)
	if err != nil {
		t.Fatalf("err: %v %v", err, resp)
	}
	if resp.Auth.ClientToken == "" {
		t.Fatalf("bad: %#v", resp)
	}
}

func TestTokenStore_HandleRequest_CreateToken_NonRoot_InvalidSubset(t *testing.T) {
	_, ts, _, root := TestCoreWithTokenStore(t)
	testMakeToken(t, ts, root, "client", "", []string{"foo", "bar"})

	req := logical.TestRequest(t, logical.UpdateOperation, "create")
	req.ClientToken = "client"
	req.Data["policies"] = []string{"foo", "bar", "baz"}

	resp, err := ts.HandleRequest(context.Background(), req)
	if err != logical.ErrInvalidRequest {
		t.Fatalf("err: %v %v", err, resp)
	}
	if resp.Data["error"] != "child policies must be subset of parent" {
		t.Fatalf("bad: %#v", resp)
	}
}

func TestTokenStore_HandleRequest_CreateToken_NonRoot_RootChild(t *testing.T) {
	core, ts, _, root := TestCoreWithTokenStore(t)
	ps := core.policyStore

	policy, _ := ParseACLPolicy(tokenCreationPolicy)
	policy.Name = "test1"
	if err := ps.SetPolicy(context.Background(), policy); err != nil {
		t.Fatal(err)
	}

	testMakeToken(t, ts, root, "sudoClient", "", []string{"test1"})

	req := logical.TestRequest(t, logical.UpdateOperation, "create")
	req.ClientToken = "sudoClient"
	req.MountPoint = "auth/token/"
	req.Data["policies"] = []string{"root"}

	resp, err := ts.HandleRequest(context.Background(), req)
	if err != logical.ErrInvalidRequest {
		t.Fatalf("err: %v; resp: %#v", err, resp)
	}
	if resp == nil || resp.Data == nil {
		t.Fatalf("expected a response")
	}
	if resp.Data["error"].(string) != "root tokens may not be created without parent token being root" {
		t.Fatalf("bad: %#v", resp)
	}
}

func TestTokenStore_HandleRequest_CreateToken_Root_RootChild_NoExpiry_Expiry(t *testing.T) {
	_, ts, _, root := TestCoreWithTokenStore(t)

	req := logical.TestRequest(t, logical.UpdateOperation, "create")
	req.ClientToken = root
	req.Data = map[string]interface{}{
		"ttl": "5m",
	}

	resp, err := ts.HandleRequest(context.Background(), req)
	if err != nil {
		t.Fatalf("err: %v; resp: %#v", err, resp)
	}
	if resp == nil || resp.Auth == nil {
		t.Fatalf("failed to create a root token using another root token")
	}
	if !reflect.DeepEqual(resp.Auth.Policies, []string{"root"}) {
		t.Fatalf("bad: policies: expected: root; actual: %s", resp.Auth.Policies)
	}
	if resp.Auth.TTL.Seconds() != 300 {
		t.Fatalf("bad: expected 300 second ttl, got %v", resp.Auth.TTL.Seconds())
	}

	req.ClientToken = resp.Auth.ClientToken
	req.Data = map[string]interface{}{
		"ttl": "0",
	}
	resp, err = ts.HandleRequest(context.Background(), req)
	if err == nil {
		t.Fatalf("expected error")
	}
}

func TestTokenStore_HandleRequest_CreateToken_Root_RootChild(t *testing.T) {
	_, ts, _, root := TestCoreWithTokenStore(t)

	req := logical.TestRequest(t, logical.UpdateOperation, "create")
	req.ClientToken = root

	resp, err := ts.HandleRequest(context.Background(), req)
	if err != nil {
		t.Fatalf("err: %v; resp: %#v", err, resp)
	}
	if resp == nil || resp.Auth == nil {
		t.Fatalf("failed to create a root token using another root token")
	}
	if !reflect.DeepEqual(resp.Auth.Policies, []string{"root"}) {
		t.Fatalf("bad: policies: expected: root; actual: %s", resp.Auth.Policies)
	}
}

func TestTokenStore_HandleRequest_CreateToken_NonRoot_NoParent(t *testing.T) {
	_, ts, _, root := TestCoreWithTokenStore(t)
	testMakeToken(t, ts, root, "client", "", []string{"foo"})

	req := logical.TestRequest(t, logical.UpdateOperation, "create")
	req.ClientToken = "client"
	req.Data["no_parent"] = true
	req.Data["policies"] = []string{"foo"}

	resp, err := ts.HandleRequest(context.Background(), req)
	if err != logical.ErrInvalidRequest {
		t.Fatalf("err: %v %v", err, resp)
	}
	if resp.Data["error"] != "root or sudo privileges required to create orphan token" {
		t.Fatalf("bad: %#v", resp)
	}
}

func TestTokenStore_HandleRequest_CreateToken_Root_NoParent(t *testing.T) {
	_, ts, _, root := TestCoreWithTokenStore(t)

	req := logical.TestRequest(t, logical.UpdateOperation, "create")
	req.ClientToken = root
	req.Data["no_parent"] = true
	req.Data["policies"] = []string{"foo"}

	resp, err := ts.HandleRequest(context.Background(), req)
	if err != nil {
		t.Fatalf("err: %v %v", err, resp)
	}
	if resp.Auth.ClientToken == "" {
		t.Fatalf("bad: %#v", resp)
	}

	out, _ := ts.Lookup(context.Background(), resp.Auth.ClientToken)
	if out.Parent != "" {
		t.Fatalf("bad: %#v", out)
	}
}

func TestTokenStore_HandleRequest_CreateToken_PathBased_NoParent(t *testing.T) {
	_, ts, _, root := TestCoreWithTokenStore(t)

	req := logical.TestRequest(t, logical.UpdateOperation, "create-orphan")
	req.ClientToken = root
	req.Data["policies"] = []string{"foo"}

	resp, err := ts.HandleRequest(context.Background(), req)
	if err != nil {
		t.Fatalf("err: %v %v", err, resp)
	}
	if resp.Auth.ClientToken == "" {
		t.Fatalf("bad: %#v", resp)
	}

	out, _ := ts.Lookup(context.Background(), resp.Auth.ClientToken)
	if out.Parent != "" {
		t.Fatalf("bad: %#v", out)
	}
}

func TestTokenStore_HandleRequest_CreateToken_Metadata(t *testing.T) {
	_, ts, _, root := TestCoreWithTokenStore(t)

	req := logical.TestRequest(t, logical.UpdateOperation, "create")
	req.ClientToken = root
	req.Data["policies"] = []string{"foo"}
	meta := map[string]string{
		"user":   "armon",
		"source": "github",
	}
	req.Data["meta"] = meta

	resp, err := ts.HandleRequest(context.Background(), req)
	if err != nil {
		t.Fatalf("err: %v %v", err, resp)
	}
	if resp.Auth.ClientToken == "" {
		t.Fatalf("bad: %#v", resp)
	}

	out, _ := ts.Lookup(context.Background(), resp.Auth.ClientToken)
	if !reflect.DeepEqual(out.Meta, meta) {
		t.Fatalf("bad: expected:%#v\nactual:%#v", meta, out.Meta)
	}
}

func TestTokenStore_HandleRequest_CreateToken_Lease(t *testing.T) {
	_, ts, _, root := TestCoreWithTokenStore(t)

	req := logical.TestRequest(t, logical.UpdateOperation, "create")
	req.ClientToken = root
	req.Data["policies"] = []string{"foo"}
	req.Data["lease"] = "1h"

	resp, err := ts.HandleRequest(context.Background(), req)
	if err != nil {
		t.Fatalf("err: %v %v", err, resp)
	}
	if resp.Auth.ClientToken == "" {
		t.Fatalf("bad: %#v", resp)
	}
	if resp.Auth.TTL != time.Hour {
		t.Fatalf("bad: %#v", resp)
	}
	if !resp.Auth.Renewable {
		t.Fatalf("bad: %#v", resp)
	}
}

func TestTokenStore_HandleRequest_CreateToken_TTL(t *testing.T) {
	_, ts, _, root := TestCoreWithTokenStore(t)

	req := logical.TestRequest(t, logical.UpdateOperation, "create")
	req.ClientToken = root
	req.Data["policies"] = []string{"foo"}
	req.Data["ttl"] = "1h"

	resp, err := ts.HandleRequest(context.Background(), req)
	if err != nil {
		t.Fatalf("err: %v %v", err, resp)
	}
	if resp.Auth.ClientToken == "" {
		t.Fatalf("bad: %#v", resp)
	}
	if resp.Auth.TTL != time.Hour {
		t.Fatalf("bad: %#v", resp)
	}
	if !resp.Auth.Renewable {
		t.Fatalf("bad: %#v", resp)
	}
}

func TestTokenStore_HandleRequest_Revoke(t *testing.T) {
	_, ts, _, root := TestCoreWithTokenStore(t)
	testMakeToken(t, ts, root, "child", "", []string{"root", "foo"})
	testMakeToken(t, ts, "child", "sub-child", "", []string{"foo"})

	req := logical.TestRequest(t, logical.UpdateOperation, "revoke")
	req.Data = map[string]interface{}{
		"token": "child",
	}
	resp, err := ts.HandleRequest(context.Background(), req)
	if err != nil {
		t.Fatalf("err: %v %v", err, resp)
	}
	if resp != nil {
		t.Fatalf("bad: %#v", resp)
	}

	out, err := ts.Lookup(context.Background(), "child")
	if err != nil {
		t.Fatalf("err: %v", err)
	}
	if out != nil {
		t.Fatalf("bad: %v", out)
	}

	// Sub-child should not exist
	out, err = ts.Lookup(context.Background(), "sub-child")
	if err != nil {
		t.Fatalf("err: %v", err)
	}
	if out != nil {
		t.Fatalf("bad: %v", out)
	}
}

func TestTokenStore_HandleRequest_RevokeOrphan(t *testing.T) {
	_, ts, _, root := TestCoreWithTokenStore(t)
	testMakeToken(t, ts, root, "child", "", []string{"root", "foo"})
	testMakeToken(t, ts, "child", "sub-child", "", []string{"foo"})

	req := logical.TestRequest(t, logical.UpdateOperation, "revoke-orphan")
	req.Data = map[string]interface{}{
		"token": "child",
	}
	req.ClientToken = root
	resp, err := ts.HandleRequest(context.Background(), req)
	if err != nil {
		t.Fatalf("err: %v %v", err, resp)
	}
	if resp != nil {
		t.Fatalf("bad: %#v", resp)
	}

	out, err := ts.Lookup(context.Background(), "child")
	if err != nil {
		t.Fatalf("err: %v", err)
	}
	if out != nil {
		t.Fatalf("bad: %v", out)
	}

	// Check that the parent entry is properly cleaned up
	saltedID, err := ts.SaltID(context.Background(), "child")
	if err != nil {
		t.Fatal(err)
	}
	children, err := ts.view.List(context.Background(), parentPrefix+saltedID+"/")
	if err != nil {
		t.Fatalf("err: %v", err)
	}
	if len(children) != 0 {
		t.Fatalf("bad: %v", children)
	}

	// Sub-child should exist!
	out, err = ts.Lookup(context.Background(), "sub-child")
	if err != nil {
		t.Fatalf("err: %v", err)
	}
	if out == nil {
		t.Fatalf("bad: %v", out)
	}
}

func TestTokenStore_HandleRequest_RevokeOrphan_NonRoot(t *testing.T) {
	_, ts, _, root := TestCoreWithTokenStore(t)
	testMakeToken(t, ts, root, "child", "", []string{"foo"})

	out, err := ts.Lookup(context.Background(), "child")
	if err != nil {
		t.Fatalf("err: %v", err)
	}
	if out == nil {
		t.Fatalf("bad: %v", out)
	}

	req := logical.TestRequest(t, logical.UpdateOperation, "revoke-orphan")
	req.Data = map[string]interface{}{
		"token": "child",
	}
	req.ClientToken = "child"
	resp, err := ts.HandleRequest(context.Background(), req)
	if err != logical.ErrInvalidRequest {
		t.Fatalf("did not get error when non-root revoking itself with orphan flag; resp is %#v", resp)
	}

	// Should still exist
	out, err = ts.Lookup(context.Background(), "child")
	if err != nil {
		t.Fatalf("err: %v", err)
	}
	if out == nil {
		t.Fatalf("bad: %v", out)
	}
}

func TestTokenStore_HandleRequest_Lookup(t *testing.T) {
	c, ts, _, root := TestCoreWithTokenStore(t)
	req := logical.TestRequest(t, logical.UpdateOperation, "lookup")
	req.Data = map[string]interface{}{
		"token": root,
	}
	resp, err := ts.HandleRequest(context.Background(), req)
	if err != nil {
		t.Fatalf("err: %v %v", err, resp)
	}
	if resp == nil {
		t.Fatalf("bad: %#v", resp)
	}

	exp := map[string]interface{}{
		"id":               root,
		"accessor":         resp.Data["accessor"].(string),
		"policies":         []string{"root"},
		"path":             "auth/token/root",
		"meta":             map[string]string(nil),
		"display_name":     "root",
		"orphan":           true,
		"num_uses":         0,
		"creation_ttl":     int64(0),
		"ttl":              int64(0),
		"explicit_max_ttl": int64(0),
		"expire_time":      nil,
		"entity_id":        "",
	}

	if resp.Data["creation_time"].(int64) == 0 {
		t.Fatalf("creation time was zero")
	}
	delete(resp.Data, "creation_time")

	if !reflect.DeepEqual(resp.Data, exp) {
		t.Fatalf("bad: expected:%#v\nactual:%#v", exp, resp.Data)
	}

	testCoreMakeToken(t, c, root, "client", "3600s", []string{"foo"})

	// Test via GET
	req = logical.TestRequest(t, logical.UpdateOperation, "lookup")
	req.Data = map[string]interface{}{
		"token": "client",
	}
	resp, err = ts.HandleRequest(context.Background(), req)
	if err != nil {
		t.Fatalf("err: %v %v", err, resp)
	}
	if resp == nil {
		t.Fatalf("bad: %#v", resp)
	}

	exp = map[string]interface{}{
		"id":               "client",
		"accessor":         resp.Data["accessor"],
		"policies":         []string{"default", "foo"},
		"path":             "auth/token/create",
		"meta":             map[string]string(nil),
		"display_name":     "token",
		"orphan":           false,
		"num_uses":         0,
		"creation_ttl":     int64(3600),
		"ttl":              int64(3600),
		"explicit_max_ttl": int64(0),
		"renewable":        true,
		"entity_id":        "",
	}

	if resp.Data["creation_time"].(int64) == 0 {
		t.Fatalf("creation time was zero")
	}
	delete(resp.Data, "creation_time")
	if resp.Data["issue_time"].(time.Time).IsZero() {
		t.Fatal("issue time is default time")
	}
	delete(resp.Data, "issue_time")
	if resp.Data["expire_time"].(time.Time).IsZero() {
		t.Fatal("expire time is default time")
	}
	delete(resp.Data, "expire_time")

	// Depending on timing of the test this may have ticked down, so accept 3599
	if resp.Data["ttl"].(int64) == 3599 {
		resp.Data["ttl"] = int64(3600)
	}

	if !reflect.DeepEqual(resp.Data, exp) {
		t.Fatalf("bad: expected:%#v\nactual:%#v", exp, resp.Data)
	}

	// Test via POST
	req = logical.TestRequest(t, logical.UpdateOperation, "lookup")
	req.Data = map[string]interface{}{
		"token": "client",
	}
	resp, err = ts.HandleRequest(context.Background(), req)
	if err != nil {
		t.Fatalf("err: %v %v", err, resp)
	}
	if resp == nil {
		t.Fatalf("bad: %#v", resp)
	}

	exp = map[string]interface{}{
		"id":               "client",
		"accessor":         resp.Data["accessor"],
		"policies":         []string{"default", "foo"},
		"path":             "auth/token/create",
		"meta":             map[string]string(nil),
		"display_name":     "token",
		"orphan":           false,
		"num_uses":         0,
		"creation_ttl":     int64(3600),
		"ttl":              int64(3600),
		"explicit_max_ttl": int64(0),
		"renewable":        true,
		"entity_id":        "",
	}

	if resp.Data["creation_time"].(int64) == 0 {
		t.Fatalf("creation time was zero")
	}
	delete(resp.Data, "creation_time")
	if resp.Data["issue_time"].(time.Time).IsZero() {
		t.Fatal("issue time is default time")
	}
	delete(resp.Data, "issue_time")
	if resp.Data["expire_time"].(time.Time).IsZero() {
		t.Fatal("expire time is default time")
	}
	delete(resp.Data, "expire_time")

	// Depending on timing of the test this may have ticked down, so accept 3599
	if resp.Data["ttl"].(int64) == 3599 {
		resp.Data["ttl"] = int64(3600)
	}

	if !reflect.DeepEqual(resp.Data, exp) {
		t.Fatalf("bad: expected:%#v\nactual:%#v", exp, resp.Data)
	}

	// Test last_renewal_time functionality
	req = logical.TestRequest(t, logical.UpdateOperation, "renew")
	req.Data = map[string]interface{}{
		"token": "client",
	}
	resp, err = ts.HandleRequest(context.Background(), req)
	if err != nil {
		t.Fatalf("err: %v %v", err, resp)
	}
	if resp == nil {
		t.Fatalf("bad: %#v", resp)
	}

	req = logical.TestRequest(t, logical.UpdateOperation, "lookup")
	req.Data = map[string]interface{}{
		"token": "client",
	}
	resp, err = ts.HandleRequest(context.Background(), req)
	if err != nil {
		t.Fatalf("err: %v %v", err, resp)
	}
	if resp == nil {
		t.Fatalf("bad: %#v", resp)
	}

	if resp.Data["last_renewal_time"].(int64) == 0 {
		t.Fatalf("last_renewal_time was zero")
	}
}

func TestTokenStore_HandleRequest_LookupSelf(t *testing.T) {
	c, ts, _, root := TestCoreWithTokenStore(t)
	testCoreMakeToken(t, c, root, "client", "3600s", []string{"foo"})

	req := logical.TestRequest(t, logical.ReadOperation, "lookup-self")
	req.ClientToken = "client"
	resp, err := ts.HandleRequest(context.Background(), req)
	if err != nil {
		t.Fatalf("err: %v %v", err, resp)
	}
	if resp == nil {
		t.Fatalf("bad: %#v", resp)
	}

	exp := map[string]interface{}{
		"id":               "client",
		"accessor":         resp.Data["accessor"],
		"policies":         []string{"default", "foo"},
		"path":             "auth/token/create",
		"meta":             map[string]string(nil),
		"display_name":     "token",
		"orphan":           false,
		"renewable":        true,
		"num_uses":         0,
		"creation_ttl":     int64(3600),
		"ttl":              int64(3600),
		"explicit_max_ttl": int64(0),
		"entity_id":        "",
	}

	if resp.Data["creation_time"].(int64) == 0 {
		t.Fatalf("creation time was zero")
	}
	delete(resp.Data, "creation_time")
	if resp.Data["issue_time"].(time.Time).IsZero() {
		t.Fatalf("creation time was zero")
	}
	delete(resp.Data, "issue_time")
	if resp.Data["expire_time"].(time.Time).IsZero() {
		t.Fatalf("expire time was zero")
	}
	delete(resp.Data, "expire_time")

	// Depending on timing of the test this may have ticked down, so accept 3599
	if resp.Data["ttl"].(int64) == 3599 {
		resp.Data["ttl"] = int64(3600)
	}

	if !reflect.DeepEqual(resp.Data, exp) {
		t.Fatalf("bad: expected:%#v\nactual:%#v", exp, resp.Data)
	}
}

func TestTokenStore_HandleRequest_Renew(t *testing.T) {
	exp := mockExpiration(t)
	ts := exp.tokenStore

	// Create new token
	root, err := ts.rootToken(context.Background())
	if err != nil {
		t.Fatalf("err: %v", err)
	}

	// Create a new token
	auth := &logical.Auth{
		ClientToken: root.ID,
		LeaseOptions: logical.LeaseOptions{
			TTL:       time.Hour,
			Renewable: true,
		},
	}
	err = exp.RegisterAuth("auth/token/root", auth)
	if err != nil {
		t.Fatalf("err: %v", err)
	}

	// Get the original expire time to compare
	originalExpire := auth.ExpirationTime()

	beforeRenew := time.Now()
	req := logical.TestRequest(t, logical.UpdateOperation, "renew")
	req.Data = map[string]interface{}{
		"token":     root.ID,
		"increment": "3600s",
	}

	req.Data["increment"] = "3600s"
	resp, err := ts.HandleRequest(context.Background(), req)
	if err != nil {
		t.Fatalf("err: %v %v", err, resp)
	}

	// Get the new expire time
	newExpire := resp.Auth.ExpirationTime()
	if newExpire.Before(originalExpire) {
		t.Fatalf("should expire later: %s %s", newExpire, originalExpire)
	}
	if newExpire.Before(beforeRenew.Add(time.Hour)) {
		t.Fatalf("should have at least an hour: %s %s", newExpire, beforeRenew)
	}
}

func TestTokenStore_HandleRequest_RenewSelf(t *testing.T) {
	exp := mockExpiration(t)
	ts := exp.tokenStore

	// Create new token
	root, err := ts.rootToken(context.Background())
	if err != nil {
		t.Fatalf("err: %v", err)
	}

	// Create a new token
	auth := &logical.Auth{
		ClientToken: root.ID,
		LeaseOptions: logical.LeaseOptions{
			TTL:       time.Hour,
			Renewable: true,
		},
	}
	err = exp.RegisterAuth("auth/token/root", auth)
	if err != nil {
		t.Fatalf("err: %v", err)
	}

	// Get the original expire time to compare
	originalExpire := auth.ExpirationTime()

	beforeRenew := time.Now()
	req := logical.TestRequest(t, logical.UpdateOperation, "renew-self")
	req.ClientToken = auth.ClientToken
	req.Data["increment"] = "3600s"
	resp, err := ts.HandleRequest(context.Background(), req)
	if err != nil {
		t.Fatalf("err: %v %v", err, resp)
	}

	// Get the new expire time
	newExpire := resp.Auth.ExpirationTime()
	if newExpire.Before(originalExpire) {
		t.Fatalf("should expire later: %s %s", newExpire, originalExpire)
	}
	if newExpire.Before(beforeRenew.Add(time.Hour)) {
		t.Fatalf("should have at least an hour: %s %s", newExpire, beforeRenew)
	}
}

func TestTokenStore_RoleCRUD(t *testing.T) {
	core, _, _, root := TestCoreWithTokenStore(t)

	req := logical.TestRequest(t, logical.ReadOperation, "auth/token/roles/test")
	req.ClientToken = root

	resp, err := core.HandleRequest(req)
	if err != nil {
		t.Fatalf("err: %v %v", err, resp)
	}
	if resp != nil {
		t.Fatalf("should not see a role")
	}

	// First test creation
	req.Operation = logical.CreateOperation
	req.Data = map[string]interface{}{
		"orphan":           true,
		"period":           "72h",
		"allowed_policies": "test1,test2",
		"path_suffix":      "happenin",
	}

	resp, err = core.HandleRequest(req)
	if err != nil {
		t.Fatalf("err: %v %v", err, resp)
	}
	if resp != nil {
		t.Fatalf("expected a nil response")
	}

	req.Operation = logical.ReadOperation
	req.Data = map[string]interface{}{}

	resp, err = core.HandleRequest(req)
	if err != nil {
		t.Fatalf("err: %v %v", err, resp)
	}
	if resp == nil {
		t.Fatalf("got a nil response")
	}

	expected := map[string]interface{}{
		"name":                "test",
		"orphan":              true,
		"period":              int64(259200),
		"allowed_policies":    []string{"test1", "test2"},
		"disallowed_policies": []string{},
		"path_suffix":         "happenin",
		"explicit_max_ttl":    int64(0),
		"renewable":           true,
	}

	if !reflect.DeepEqual(expected, resp.Data) {
		t.Fatalf("bad: expected:%#v\nactual:%#v", expected, resp.Data)
	}

	// Now test updating; this should be set to an UpdateOperation
	// automatically due to the existence check
	req.Operation = logical.CreateOperation
	req.Data = map[string]interface{}{
		"period":           "79h",
		"allowed_policies": "test3",
		"path_suffix":      "happenin",
		"renewable":        false,
	}

	resp, err = core.HandleRequest(req)
	if err != nil {
		t.Fatalf("err: %v %v", err, resp)
	}
	if resp != nil {
		t.Fatalf("expected a nil response")
	}

	req.Operation = logical.ReadOperation
	req.Data = map[string]interface{}{}

	resp, err = core.HandleRequest(req)
	if err != nil {
		t.Fatalf("err: %v %v", err, resp)
	}
	if resp == nil {
		t.Fatalf("got a nil response")
	}

	expected = map[string]interface{}{
		"name":                "test",
		"orphan":              true,
		"period":              int64(284400),
		"allowed_policies":    []string{"test3"},
		"disallowed_policies": []string{},
		"path_suffix":         "happenin",
		"explicit_max_ttl":    int64(0),
		"renewable":           false,
	}

	if !reflect.DeepEqual(expected, resp.Data) {
		t.Fatalf("bad: expected:%#v\nactual:%#v", expected, resp.Data)
	}

	// Now set explicit max ttl and clear the period
	req.Operation = logical.CreateOperation
	req.Data = map[string]interface{}{
		"explicit_max_ttl": "5",
		"period":           "0s",
	}
	resp, err = core.HandleRequest(req)
	if err != nil {
		t.Fatalf("err: %v %v", err, resp)
	}

	req.Operation = logical.ReadOperation
	req.Data = map[string]interface{}{}

	resp, err = core.HandleRequest(req)
	if err != nil {
		t.Fatalf("err: %v %v", err, resp)
	}
	if resp == nil {
		t.Fatalf("got a nil response")
	}

	expected = map[string]interface{}{
		"name":                "test",
		"orphan":              true,
		"explicit_max_ttl":    int64(5),
		"allowed_policies":    []string{"test3"},
		"disallowed_policies": []string{},
		"path_suffix":         "happenin",
		"period":              int64(0),
		"renewable":           false,
	}

	if !reflect.DeepEqual(expected, resp.Data) {
		t.Fatalf("bad: expected:%#v\nactual:%#v", expected, resp.Data)
	}

	req.Operation = logical.ListOperation
	req.Path = "auth/token/roles"
	req.Data = map[string]interface{}{}
	resp, err = core.HandleRequest(req)
	if err != nil {
		t.Fatalf("err: %v %v", err, resp)
	}
	if resp == nil {
		t.Fatalf("got a nil response")
	}
	keysInt, ok := resp.Data["keys"]
	if !ok {
		t.Fatalf("did not find keys in response")
	}
	keys, ok := keysInt.([]string)
	if !ok {
		t.Fatalf("could not convert keys interface to key list")
	}
	if len(keys) != 1 {
		t.Fatalf("unexpected number of keys: %d", len(keys))
	}
	if keys[0] != "test" {
		t.Fatalf("expected \"test\", got \"%s\"", keys[0])
	}

	req.Operation = logical.DeleteOperation
	req.Path = "auth/token/roles/test"
	resp, err = core.HandleRequest(req)
	if err != nil {
		t.Fatalf("err: %v %v", err, resp)
	}
	if resp != nil {
		t.Fatalf("expected a nil response")
	}

	req.Operation = logical.ReadOperation
	resp, err = core.HandleRequest(req)
	if err != nil {
		t.Fatalf("err: %v %v", err, resp)
	}
	if resp != nil {
		t.Fatalf("expected a nil response")
	}
}

func TestTokenStore_RoleDisallowedPoliciesWithRoot(t *testing.T) {
	var resp *logical.Response
	var err error

	_, ts, _, root := TestCoreWithTokenStore(t)

	// Don't set disallowed_policies. Verify that a read on the role does return a non-nil value.
	roleReq := &logical.Request{
		Operation: logical.UpdateOperation,
		Path:      "roles/role1",
		Data: map[string]interface{}{
			"disallowed_policies": "root,testpolicy",
		},
		ClientToken: root,
	}
	resp, err = ts.HandleRequest(context.Background(), roleReq)
	if err != nil || (resp != nil && resp.IsError()) {
		t.Fatalf("err:%v resp:%v", err, resp)
	}

	roleReq.Operation = logical.ReadOperation
	resp, err = ts.HandleRequest(context.Background(), roleReq)
	if err != nil || (resp != nil && resp.IsError()) {
		t.Fatalf("err:%v resp:%v", err, resp)
	}

	expected := []string{"root", "testpolicy"}
	if !reflect.DeepEqual(resp.Data["disallowed_policies"], expected) {
		t.Fatalf("bad: expected: %#v, actual: %#v", expected, resp.Data["disallowed_policies"])
	}
}

func TestTokenStore_RoleDisallowedPolicies(t *testing.T) {
	var req *logical.Request
	var resp *logical.Response
	var err error

	core, ts, _, root := TestCoreWithTokenStore(t)
	ps := core.policyStore

	// Create 3 different policies
	policy, _ := ParseACLPolicy(tokenCreationPolicy)
	policy.Name = "test1"
	if err := ps.SetPolicy(context.Background(), policy); err != nil {
		t.Fatal(err)
	}

	policy, _ = ParseACLPolicy(tokenCreationPolicy)
	policy.Name = "test2"
	if err := ps.SetPolicy(context.Background(), policy); err != nil {
		t.Fatal(err)
	}

	policy, _ = ParseACLPolicy(tokenCreationPolicy)
	policy.Name = "test3"
	if err := ps.SetPolicy(context.Background(), policy); err != nil {
		t.Fatal(err)
	}

	// Create roles with different disallowed_policies configuration
	req = logical.TestRequest(t, logical.UpdateOperation, "roles/test1")
	req.ClientToken = root
	req.Data = map[string]interface{}{
		"disallowed_policies": "test1",
	}
	resp, err = ts.HandleRequest(context.Background(), req)
	if err != nil || (resp != nil && resp.IsError()) {
		t.Fatalf("err:%v resp:%v", err, resp)
	}

	req = logical.TestRequest(t, logical.UpdateOperation, "roles/test23")
	req.ClientToken = root
	req.Data = map[string]interface{}{
		"disallowed_policies": "test2,test3",
	}
	resp, err = ts.HandleRequest(context.Background(), req)
	if err != nil || (resp != nil && resp.IsError()) {
		t.Fatalf("err:%v resp:%v", err, resp)
	}

	req = logical.TestRequest(t, logical.UpdateOperation, "roles/test123")
	req.ClientToken = root
	req.Data = map[string]interface{}{
		"disallowed_policies": "test1,test2,test3",
	}
	resp, err = ts.HandleRequest(context.Background(), req)
	if err != nil || (resp != nil && resp.IsError()) {
		t.Fatalf("err:%v resp:%v", err, resp)
	}

	// Create a token that has all the policies defined above
	req = logical.TestRequest(t, logical.UpdateOperation, "create")
	req.ClientToken = root
	req.Data["policies"] = []string{"test1", "test2", "test3"}
	resp, err = ts.HandleRequest(context.Background(), req)
	if err != nil || (resp != nil && resp.IsError()) {
		t.Fatalf("err:%v resp:%v", err, resp)
	}
	if resp == nil || resp.Auth == nil {
		t.Fatal("got nil response")
	}
	if resp.Auth.ClientToken == "" {
		t.Fatalf("bad: ClientToken; resp:%#v", resp)
	}
	parentToken := resp.Auth.ClientToken

	req = logical.TestRequest(t, logical.UpdateOperation, "create/test1")
	req.ClientToken = parentToken
	resp, err = ts.HandleRequest(context.Background(), req)
	if err == nil || resp != nil && !resp.IsError() {
		t.Fatalf("expected an error response, got %#v", resp)
	}

	req = logical.TestRequest(t, logical.UpdateOperation, "create/test23")
	req.ClientToken = parentToken
	resp, err = ts.HandleRequest(context.Background(), req)
	if err == nil || resp != nil && !resp.IsError() {
		t.Fatal("expected an error response")
	}

	req = logical.TestRequest(t, logical.UpdateOperation, "create/test123")
	req.ClientToken = parentToken
	resp, err = ts.HandleRequest(context.Background(), req)
	if err == nil || resp != nil && !resp.IsError() {
		t.Fatal("expected an error response")
	}

	// Disallowed should act as a blacklist so make sure we can still make
	// something with other policies in the request
	req = logical.TestRequest(t, logical.UpdateOperation, "create/test123")
	req.Data["policies"] = []string{"foo", "bar"}
	req.ClientToken = parentToken
	resp, err = ts.HandleRequest(context.Background(), req)
	if err != nil || resp == nil || resp.IsError() {
		t.Fatalf("err:%v resp:%v", err, resp)
	}

	// Create a role to have 'default' policy disallowed
	req = logical.TestRequest(t, logical.UpdateOperation, "roles/default")
	req.ClientToken = root
	req.Data = map[string]interface{}{
		"disallowed_policies": "default",
	}
	resp, err = ts.HandleRequest(context.Background(), req)
	if err != nil || (resp != nil && resp.IsError()) {
		t.Fatalf("err:%v resp:%v", err, resp)
	}

	req = logical.TestRequest(t, logical.UpdateOperation, "create/default")
	req.ClientToken = parentToken
	resp, err = ts.HandleRequest(context.Background(), req)
	if err == nil || resp != nil && !resp.IsError() {
		t.Fatal("expected an error response")
	}
}

func TestTokenStore_RoleAllowedPolicies(t *testing.T) {
	_, ts, _, root := TestCoreWithTokenStore(t)

	req := logical.TestRequest(t, logical.UpdateOperation, "roles/test")
	req.ClientToken = root
	req.Data = map[string]interface{}{
		"allowed_policies": "test1,test2",
	}

	resp, err := ts.HandleRequest(context.Background(), req)
	if err != nil {
		t.Fatalf("err: %v %v", err, resp)
	}
	if resp != nil {
		t.Fatalf("expected a nil response")
	}

	req.Data = map[string]interface{}{}

	req.Path = "create/test"
	req.Data["policies"] = []string{"foo"}
	resp, err = ts.HandleRequest(context.Background(), req)
	if err == nil {
		t.Fatalf("expected error")
	}

	req.Data["policies"] = []string{"test2"}
	resp, err = ts.HandleRequest(context.Background(), req)
	if err != nil {
		t.Fatalf("err: %v %v", err, resp)
	}
	if resp.Auth.ClientToken == "" {
		t.Fatalf("bad: %#v", resp)
	}

	// When allowed_policies is blank, should fall back to a subset of the parent policies
	req = logical.TestRequest(t, logical.UpdateOperation, "roles/test")
	req.ClientToken = root
	req.Data = map[string]interface{}{
		"allowed_policies": "",
	}
	resp, err = ts.HandleRequest(context.Background(), req)
	if err != nil {
		t.Fatalf("err: %v %v", err, resp)
	}
	if resp != nil {
		t.Fatalf("expected a nil response")
	}

	req = logical.TestRequest(t, logical.UpdateOperation, "create")
	req.ClientToken = root
	req.Data["policies"] = []string{"test1", "test2", "test3"}
	resp, err = ts.HandleRequest(context.Background(), req)
	if err != nil || (resp != nil && resp.IsError()) {
		t.Fatalf("err:%v resp:%v", err, resp)
	}
	if resp == nil || resp.Auth == nil {
		t.Fatal("got nil response")
	}
	if resp.Auth.ClientToken == "" {
		t.Fatalf("bad: ClientToken; resp:%#v", resp)
	}
	if !reflect.DeepEqual(resp.Auth.Policies, []string{"default", "test1", "test2", "test3"}) {
		t.Fatalf("bad: %#v", resp.Auth.Policies)
	}
	parentToken := resp.Auth.ClientToken

	req.Data = map[string]interface{}{}
	req.ClientToken = parentToken

	req.Path = "create/test"
	req.Data["policies"] = []string{"foo"}
	resp, err = ts.HandleRequest(context.Background(), req)
	if err == nil {
		t.Fatalf("expected error")
	}

	req.Data["policies"] = []string{"test2"}
	resp, err = ts.HandleRequest(context.Background(), req)
	if err != nil {
		t.Fatalf("err: %v %v", err, resp)
	}
	if resp.Auth.ClientToken == "" {
		t.Fatalf("bad: %#v", resp)
	}

	delete(req.Data, "policies")
	resp, err = ts.HandleRequest(context.Background(), req)
	if err != nil {
		t.Fatalf("err: %v %v", err, resp)
	}
	if resp.Auth.ClientToken == "" {
		t.Fatalf("bad: %#v", resp)
	}
	if !reflect.DeepEqual(resp.Auth.Policies, []string{"default", "test1", "test2", "test3"}) {
		t.Fatalf("bad: %#v", resp.Auth.Policies)
	}
}

func TestTokenStore_RoleOrphan(t *testing.T) {
	_, ts, _, root := TestCoreWithTokenStore(t)

	req := logical.TestRequest(t, logical.UpdateOperation, "roles/test")
	req.ClientToken = root
	req.Data = map[string]interface{}{
		"orphan": true,
	}

	resp, err := ts.HandleRequest(context.Background(), req)
	if err != nil {
		t.Fatalf("err: %v %v", err, resp)
	}
	if resp != nil {
		t.Fatalf("expected a nil response")
	}

	req.Path = "create/test"
	resp, err = ts.HandleRequest(context.Background(), req)
	if err != nil {
		t.Fatalf("err: %v %v", err, resp)
	}
	if resp.Auth.ClientToken == "" {
		t.Fatalf("bad: %#v", resp)
	}

	out, err := ts.Lookup(context.Background(), resp.Auth.ClientToken)
	if err != nil {
		t.Fatalf("err: %v", err)
	}

	if out.Parent != "" {
		t.Fatalf("expected orphan token, but found a parent")
	}

	if !strings.HasPrefix(out.Path, "auth/token/create/test") {
		t.Fatalf("expected role in path but did not find it")
	}
}

func TestTokenStore_RolePathSuffix(t *testing.T) {
	_, ts, _, root := TestCoreWithTokenStore(t)

	req := logical.TestRequest(t, logical.UpdateOperation, "roles/test")
	req.ClientToken = root
	req.Data = map[string]interface{}{
		"path_suffix": "happenin",
	}

	resp, err := ts.HandleRequest(context.Background(), req)
	if err != nil {
		t.Fatalf("err: %v %v", err, resp)
	}
	if resp != nil {
		t.Fatalf("expected a nil response")
	}

	req.Path = "create/test"
	resp, err = ts.HandleRequest(context.Background(), req)
	if err != nil {
		t.Fatalf("err: %v %v", err, resp)
	}
	if resp.Auth.ClientToken == "" {
		t.Fatalf("bad: %#v", resp)
	}

	out, err := ts.Lookup(context.Background(), resp.Auth.ClientToken)
	if err != nil {
		t.Fatalf("err: %v", err)
	}

	if out.Path != "auth/token/create/test/happenin" {
		t.Fatalf("expected role in path but did not find it")
	}
}

func TestTokenStore_RolePeriod(t *testing.T) {
	core, _, _, root := TestCoreWithTokenStore(t)

	core.defaultLeaseTTL = 10 * time.Second
	core.maxLeaseTTL = 10 * time.Second

	// Note: these requests are sent to Core since Core handles registration
	// with the expiration manager and we need the storage to be consistent

	req := logical.TestRequest(t, logical.UpdateOperation, "auth/token/roles/test")
	req.ClientToken = root
	req.Data = map[string]interface{}{
		"period": 5,
	}

	resp, err := core.HandleRequest(req)
	if err != nil {
		t.Fatalf("err: %v %v", err, resp)
	}
	if resp != nil {
		t.Fatalf("expected a nil response")
	}

	// This first set of logic is to verify that a normal non-root token will
	// be given a TTL of 10 seconds, and that renewing will not cause the TTL to
	// increase since that's the configured backend max. Then we verify that
	// increment works.
	{
		req.Path = "auth/token/create"
		req.Data = map[string]interface{}{
			"policies": []string{"default"},
		}
		resp, err = core.HandleRequest(req)
		if err != nil {
			t.Fatalf("err: %v %v", err, resp)
		}
		if resp.Auth.ClientToken == "" {
			t.Fatalf("bad: %#v", resp)
		}

		req.ClientToken = resp.Auth.ClientToken
		req.Operation = logical.ReadOperation
		req.Path = "auth/token/lookup-self"
		resp, err = core.HandleRequest(req)
		if err != nil {
			t.Fatalf("err: %v", err)
		}
		ttl := resp.Data["ttl"].(int64)
		if ttl > 10 {
			t.Fatalf("TTL too large")
		}

		// Let the TTL go down a bit to 8 seconds
		time.Sleep(2 * time.Second)

		req.Operation = logical.UpdateOperation
		req.Path = "auth/token/renew-self"
		resp, err = core.HandleRequest(req)
		if err != nil {
			t.Fatalf("err: %v %v", err, resp)
		}

		req.Operation = logical.ReadOperation
		req.Path = "auth/token/lookup-self"
		resp, err = core.HandleRequest(req)
		if err != nil {
			t.Fatalf("err: %v", err)
		}
		ttl = resp.Data["ttl"].(int64)
		if ttl > 8 {
			t.Fatalf("TTL too large")
		}

		// Renewing should not have the increment increase since we've hit the
		// max
		req.Operation = logical.UpdateOperation
		req.Path = "auth/token/renew-self"
		req.Data = map[string]interface{}{
			"increment": 1,
		}
		resp, err = core.HandleRequest(req)
		if err != nil {
			t.Fatalf("err: %v %v", err, resp)
		}

		req.Operation = logical.ReadOperation
		req.Path = "auth/token/lookup-self"
		resp, err = core.HandleRequest(req)
		if err != nil {
			t.Fatalf("err: %v", err)
		}
		ttl = resp.Data["ttl"].(int64)
		if ttl > 8 {
			t.Fatalf("TTL too large")
		}
	}

	// Now we create a token against the role. We should be able to renew;
	// increment should be ignored as well.
	{
		req.ClientToken = root
		req.Operation = logical.UpdateOperation
		req.Path = "auth/token/create/test"
		resp, err = core.HandleRequest(req)
		if err != nil {
			t.Fatalf("err: %v %v", err, resp)
		}
		if resp == nil {
			t.Fatal("response was nil")
		}
		if resp.Auth == nil {
			t.Fatalf(fmt.Sprintf("response auth was nil, resp is %#v", *resp))
		}
		if resp.Auth.ClientToken == "" {
			t.Fatalf("bad: %#v", resp)
		}

		req.ClientToken = resp.Auth.ClientToken
		req.Operation = logical.ReadOperation
		req.Path = "auth/token/lookup-self"
		resp, err = core.HandleRequest(req)
		if err != nil {
			t.Fatalf("err: %v", err)
		}
		ttl := resp.Data["ttl"].(int64)
		if ttl > 5 {
			t.Fatalf("TTL too large (expected %d, got %d", 5, ttl)
		}

		// Let the TTL go down a bit to 3 seconds
		time.Sleep(3 * time.Second)

		req.Operation = logical.UpdateOperation
		req.Path = "auth/token/renew-self"
		req.Data = map[string]interface{}{
			"increment": 1,
		}
		resp, err = core.HandleRequest(req)
		if err != nil {
			t.Fatalf("err: %v %v", err, resp)
		}

		req.Operation = logical.ReadOperation
		req.Path = "auth/token/lookup-self"
		resp, err = core.HandleRequest(req)
		if err != nil {
			t.Fatalf("err: %v", err)
		}
		ttl = resp.Data["ttl"].(int64)
		if ttl > 5 {
			t.Fatalf("TTL too large (expected %d, got %d", 5, ttl)
		}
	}
}

func TestTokenStore_RoleExplicitMaxTTL(t *testing.T) {
	core, _, _, root := TestCoreWithTokenStore(t)

	core.defaultLeaseTTL = 5 * time.Second
	core.maxLeaseTTL = 5 * time.Hour

	// Note: these requests are sent to Core since Core handles registration
	// with the expiration manager and we need the storage to be consistent

	// Make sure we can't make it larger than the system/mount max; we should get a warning on role write and an error on token creation
	req := logical.TestRequest(t, logical.UpdateOperation, "auth/token/roles/test")
	req.ClientToken = root
	req.Data = map[string]interface{}{
		"explicit_max_ttl": "100h",
	}

	resp, err := core.HandleRequest(req)
	if err != nil {
		t.Fatalf("err: %v %v", err, resp)
	}
	if resp == nil {
		t.Fatalf("expected a warning")
	}

	req.Operation = logical.UpdateOperation
	req.Path = "auth/token/create/test"
	resp, err = core.HandleRequest(req)
	if err != nil {
		t.Fatalf("expected an error")
	}
	if len(resp.Warnings) == 0 {
		t.Fatalf("expected a warning")
	}

	// Reset to a good explicit max
	req = logical.TestRequest(t, logical.UpdateOperation, "auth/token/roles/test")
	req.ClientToken = root
	req.Data = map[string]interface{}{
		"explicit_max_ttl": "10s",
	}

	resp, err = core.HandleRequest(req)
	if err != nil {
		t.Fatalf("err: %v %v", err, resp)
	}
	if resp != nil {
		t.Fatalf("expected a nil response")
	}

	// This first set of logic is to verify that a normal non-root token will
	// be given a TTL of 5 seconds, and that renewing will cause the TTL to
	// increase
	{
		req.Path = "auth/token/create"
		req.Data = map[string]interface{}{
			"policies": []string{"default"},
		}
		resp, err = core.HandleRequest(req)
		if err != nil {
			t.Fatalf("err: %v %v", err, resp)
		}
		if resp.Auth.ClientToken == "" {
			t.Fatalf("bad: %#v", resp)
		}

		req.ClientToken = resp.Auth.ClientToken
		req.Operation = logical.ReadOperation
		req.Path = "auth/token/lookup-self"
		resp, err = core.HandleRequest(req)
		if err != nil {
			t.Fatalf("err: %v", err)
		}
		ttl := resp.Data["ttl"].(int64)
		if ttl > 5 {
			t.Fatalf("TTL too large")
		}

		// Let the TTL go down a bit to 3 seconds
		time.Sleep(2 * time.Second)

		req.Operation = logical.UpdateOperation
		req.Path = "auth/token/renew-self"
		resp, err = core.HandleRequest(req)
		if err != nil {
			t.Fatalf("err: %v %v", err, resp)
		}

		req.Operation = logical.ReadOperation
		req.Path = "auth/token/lookup-self"
		resp, err = core.HandleRequest(req)
		if err != nil {
			t.Fatalf("err: %v", err)
		}
		ttl = resp.Data["ttl"].(int64)
		if ttl < 4 {
			t.Fatalf("TTL too small after renewal")
		}
	}

	// Now we create a token against the role. After renew our max should still
	// be the same.
	{
		req.ClientToken = root
		req.Operation = logical.UpdateOperation
		req.Path = "auth/token/create/test"
		resp, err = core.HandleRequest(req)
		if err != nil {
			t.Fatalf("err: %v %v", err, resp)
		}
		if resp == nil {
			t.Fatal("response was nil")
		}
		if resp.Auth == nil {
			t.Fatalf(fmt.Sprintf("response auth was nil, resp is %#v", *resp))
		}
		if resp.Auth.ClientToken == "" {
			t.Fatalf("bad: %#v", resp)
		}

		req.ClientToken = resp.Auth.ClientToken
		req.Operation = logical.ReadOperation
		req.Path = "auth/token/lookup-self"
		resp, err = core.HandleRequest(req)
		if err != nil {
			t.Fatalf("err: %v", err)
		}
		ttl := resp.Data["ttl"].(int64)
		if ttl > 10 {
			t.Fatalf("TTL too big")
		}
		maxTTL := resp.Data["explicit_max_ttl"].(int64)
		if maxTTL != 10 {
			t.Fatalf("expected 6 for explicit max TTL, got %d", maxTTL)
		}

		// Let the TTL go down a bit to ~7 seconds (8 against explicit max)
		time.Sleep(2 * time.Second)

		req.Operation = logical.UpdateOperation
		req.Path = "auth/token/renew-self"
		req.Data = map[string]interface{}{
			"increment": 300,
		}
		resp, err = core.HandleRequest(req)
		if err != nil {
			t.Fatalf("err: %v %v", err, resp)
		}

		req.Operation = logical.ReadOperation
		req.Path = "auth/token/lookup-self"
		resp, err = core.HandleRequest(req)
		if err != nil {
			t.Fatalf("err: %v", err)
		}
		ttl = resp.Data["ttl"].(int64)
		if ttl > 8 {
			t.Fatalf("TTL too big")
		}

		// Let the TTL go down a bit more to ~5 seconds (6 against explicit max)
		time.Sleep(2 * time.Second)

		req.Operation = logical.UpdateOperation
		req.Path = "auth/token/renew-self"
		req.Data = map[string]interface{}{
			"increment": 300,
		}
		resp, err = core.HandleRequest(req)
		if err != nil {
			t.Fatalf("err: %v %v", err, resp)
		}

		req.Operation = logical.ReadOperation
		req.Path = "auth/token/lookup-self"
		resp, err = core.HandleRequest(req)
		if err != nil {
			t.Fatalf("err: %v", err)
		}
		ttl = resp.Data["ttl"].(int64)
		if ttl > 6 {
			t.Fatalf("TTL too big")
		}

		// It should expire
		time.Sleep(8 * time.Second)

		req.Operation = logical.UpdateOperation
		req.Path = "auth/token/renew-self"
		req.Data = map[string]interface{}{
			"increment": 300,
		}
		resp, err = core.HandleRequest(req)
		if err == nil {
			t.Fatalf("expected error")
		}

		time.Sleep(2 * time.Second)

		req.Operation = logical.ReadOperation
		req.Path = "auth/token/lookup-self"
		resp, err = core.HandleRequest(req)
		if resp != nil && err == nil {
			t.Fatalf("expected error, response is %#v", *resp)
		}
		if err == nil {
			t.Fatalf("expected error")
		}
	}
}

func TestTokenStore_Periodic(t *testing.T) {
	core, _, _, root := TestCoreWithTokenStore(t)

	core.defaultLeaseTTL = 10 * time.Second
	core.maxLeaseTTL = 10 * time.Second

	// Note: these requests are sent to Core since Core handles registration
	// with the expiration manager and we need the storage to be consistent

	req := logical.TestRequest(t, logical.UpdateOperation, "auth/token/roles/test")
	req.ClientToken = root
	req.Data = map[string]interface{}{
		"period": 5,
	}

	resp, err := core.HandleRequest(req)
	if err != nil {
		t.Fatalf("err: %v %v", err, resp)
	}
	if resp != nil {
		t.Fatalf("expected a nil response")
	}

	// First make one directly and verify on renew it uses the period.
	{
		req.ClientToken = root
		req.Operation = logical.UpdateOperation
		req.Path = "auth/token/create"
		resp, err = core.HandleRequest(req)
		if err != nil {
			t.Fatal(err)
		}
		if resp == nil {
			t.Fatal("response was nil")
		}
		if resp.Auth == nil {
			t.Fatalf(fmt.Sprintf("response auth was nil, resp is %#v", *resp))
		}
		if resp.Auth.ClientToken == "" {
			t.Fatalf("bad: %#v", resp)
		}

		req.ClientToken = resp.Auth.ClientToken
		req.Operation = logical.ReadOperation
		req.Path = "auth/token/lookup-self"
		resp, err = core.HandleRequest(req)
		if err != nil {
			t.Fatalf("err: %v", err)
		}
		ttl := resp.Data["ttl"].(int64)
		if ttl > 5 {
			t.Fatalf("TTL too large (expected %d, got %d)", 5, ttl)
		}

		// Let the TTL go down a bit
		time.Sleep(2 * time.Second)

		req.Operation = logical.UpdateOperation
		req.Path = "auth/token/renew-self"
		req.Data = map[string]interface{}{
			"increment": 1,
		}
		resp, err = core.HandleRequest(req)
		if err != nil {
			t.Fatalf("err: %v %v", err, resp)
		}

		req.Operation = logical.ReadOperation
		req.Path = "auth/token/lookup-self"
		resp, err = core.HandleRequest(req)
		if err != nil {
			t.Fatalf("err: %v", err)
		}
		ttl = resp.Data["ttl"].(int64)
		if ttl > 5 {
			t.Fatalf("TTL too large (expected %d, got %d)", 5, ttl)
		}
	}

	// Do the same with an explicit max TTL
	{
		req.ClientToken = root
		req.Operation = logical.UpdateOperation
		req.Path = "auth/token/create"
		req.Data = map[string]interface{}{
			"period":           5,
			"explicit_max_ttl": 4,
		}
		resp, err = core.HandleRequest(req)
		if err != nil {
			t.Fatal(err)
		}
		if resp == nil {
			t.Fatal("response was nil")
		}
		if resp.Auth == nil {
			t.Fatalf(fmt.Sprintf("response auth was nil, resp is %#v", *resp))
		}
		if resp.Auth.ClientToken == "" {
			t.Fatalf("bad: %#v", resp)
		}

		req.ClientToken = resp.Auth.ClientToken
		req.Operation = logical.ReadOperation
		req.Path = "auth/token/lookup-self"
		resp, err = core.HandleRequest(req)
		if err != nil {
			t.Fatalf("err: %v", err)
		}
		ttl := resp.Data["ttl"].(int64)
		if ttl < 3 || ttl > 4 {
			t.Fatalf("TTL bad (expected %d, got %d)", 3, ttl)
		}

		// Let the TTL go down a bit
		time.Sleep(2 * time.Second)

		req.Operation = logical.UpdateOperation
		req.Path = "auth/token/renew-self"
		req.Data = map[string]interface{}{
			"increment": 76,
		}
		resp, err = core.HandleRequest(req)
		if err != nil {
			t.Fatalf("err: %v %v", err, resp)
		}

		req.Operation = logical.ReadOperation
		req.Path = "auth/token/lookup-self"
		resp, err = core.HandleRequest(req)
		if err != nil {
			t.Fatalf("err: %v", err)
		}
		ttl = resp.Data["ttl"].(int64)
		if ttl > 2 {
			t.Fatalf("TTL bad (expected less than %d, got %d)", 2, ttl)
		}
	}

	// Now we create a token against the role and also set the te value
	// directly. We should use the smaller of the two and be able to renew;
	// increment should be ignored as well.
	{
		req.ClientToken = root
		req.Operation = logical.UpdateOperation
		req.Path = "auth/token/create/test"
		req.Data = map[string]interface{}{
			"period": 5,
		}
		resp, err = core.HandleRequest(req)
		if err != nil {
			t.Fatalf("err: %v %v", err, resp)
		}
		if resp == nil {
			t.Fatal("response was nil")
		}
		if resp.Auth == nil {
			t.Fatalf(fmt.Sprintf("response auth was nil, resp is %#v", *resp))
		}
		if resp.Auth.ClientToken == "" {
			t.Fatalf("bad: %#v", resp)
		}

		req.ClientToken = resp.Auth.ClientToken
		req.Operation = logical.ReadOperation
		req.Path = "auth/token/lookup-self"
		resp, err = core.HandleRequest(req)
		if err != nil {
			t.Fatalf("err: %v", err)
		}
		ttl := resp.Data["ttl"].(int64)
		if ttl < 4 || ttl > 5 {
			t.Fatalf("TTL bad (expected %d, got %d)", 4, ttl)
		}

		// Let the TTL go down a bit
		time.Sleep(2 * time.Second)

		req.Operation = logical.UpdateOperation
		req.Path = "auth/token/renew-self"
		req.Data = map[string]interface{}{
			"increment": 1,
		}
		resp, err = core.HandleRequest(req)
		if err != nil {
			t.Fatalf("err: %v %v", err, resp)
		}

		req.Operation = logical.ReadOperation
		req.Path = "auth/token/lookup-self"
		resp, err = core.HandleRequest(req)
		if err != nil {
			t.Fatalf("err: %v", err)
		}
		ttl = resp.Data["ttl"].(int64)
		if ttl > 5 {
			t.Fatalf("TTL bad (expected less than %d, got %d)", 5, ttl)
		}
	}

	// Now do the same, also using an explicit max in the role
	{
		req.Path = "auth/token/roles/test"
		req.ClientToken = root
		req.Operation = logical.UpdateOperation
		req.Data = map[string]interface{}{
			"period":           5,
			"explicit_max_ttl": 4,
		}

		resp, err := core.HandleRequest(req)
		if err != nil {
			t.Fatalf("err: %v %v", err, resp)
		}
		if resp != nil {
			t.Fatalf("expected a nil response")
		}

		req.ClientToken = root
		req.Operation = logical.UpdateOperation
		req.Path = "auth/token/create/test"
		resp, err = core.HandleRequest(req)
		if err != nil {
			t.Fatalf("err: %v %v", err, resp)
		}
		if resp == nil {
			t.Fatal("response was nil")
		}
		if resp.Auth == nil {
			t.Fatalf(fmt.Sprintf("response auth was nil, resp is %#v", *resp))
		}
		if resp.Auth.ClientToken == "" {
			t.Fatalf("bad: %#v", resp)
		}

		req.ClientToken = resp.Auth.ClientToken
		req.Operation = logical.ReadOperation
		req.Path = "auth/token/lookup-self"
		resp, err = core.HandleRequest(req)
		if err != nil {
			t.Fatalf("err: %v", err)
		}
		ttl := resp.Data["ttl"].(int64)
		if ttl < 3 || ttl > 4 {
			t.Fatalf("TTL bad (expected %d, got %d)", 3, ttl)
		}

		// Let the TTL go down a bit
		time.Sleep(2 * time.Second)

		req.Operation = logical.UpdateOperation
		req.Path = "auth/token/renew-self"
		req.Data = map[string]interface{}{
			"increment": 1,
		}
		resp, err = core.HandleRequest(req)
		if err != nil {
			t.Fatalf("err: %v %v", err, resp)
		}

		req.Operation = logical.ReadOperation
		req.Path = "auth/token/lookup-self"
		resp, err = core.HandleRequest(req)
		if err != nil {
			t.Fatalf("err: %v", err)
		}
		ttl = resp.Data["ttl"].(int64)
		if ttl > 2 {
			t.Fatalf("TTL bad (expected less than %d, got %d)", 2, ttl)
		}
	}
}

func TestTokenStore_NoDefaultPolicy(t *testing.T) {
	var resp *logical.Response
	var err error

	core, ts, _, root := TestCoreWithTokenStore(t)
	ps := core.policyStore
	policy, _ := ParseACLPolicy(tokenCreationPolicy)
	policy.Name = "policy1"
	if err := ps.SetPolicy(context.Background(), policy); err != nil {
		t.Fatal(err)
	}

	// Root token creates a token with desired policy. The created token
	// should also have 'default' attached to it.
	tokenData := map[string]interface{}{
		"policies": []string{"policy1"},
	}
	tokenReq := &logical.Request{
		Path:        "create",
		ClientToken: root,
		Operation:   logical.UpdateOperation,
		Data:        tokenData,
	}
	resp, err = ts.HandleRequest(context.Background(), tokenReq)
	if err != nil || (resp != nil && resp.IsError()) {
		t.Fatalf("err: %v, resp: %v", err, resp)
	}
	if !reflect.DeepEqual(resp.Auth.Policies, []string{"default", "policy1"}) {
		t.Fatalf("bad: policies: expected: [policy, default]; actual: %s", resp.Auth.Policies)
	}

	newToken := resp.Auth.ClientToken

	// Root token creates a token with desired policy, but also requests
	// that the token to not have 'default' policy. The resulting token
	// should not have 'default' policy on it.
	tokenData["no_default_policy"] = true
	resp, err = ts.HandleRequest(context.Background(), tokenReq)
	if err != nil || (resp != nil && resp.IsError()) {
		t.Fatalf("err: %v, resp: %v", err, resp)
	}

	if !reflect.DeepEqual(resp.Auth.Policies, []string{"policy1"}) {
		t.Fatalf("bad: policies: expected: [policy1]; actual: %s", resp.Auth.Policies)
	}

	// A non-root token which has 'default' policy attached requests for a
	// child token. Child token should also have 'default' policy attached.
	tokenReq.ClientToken = newToken
	tokenReq.Data = nil
	resp, err = ts.HandleRequest(context.Background(), tokenReq)
	if err != nil || (resp != nil && resp.IsError()) {
		t.Fatalf("err: %v, resp: %v", err, resp)
	}

	if !reflect.DeepEqual(resp.Auth.Policies, []string{"default", "policy1"}) {
		t.Fatalf("bad: policies: expected: [default policy1]; actual: %s", resp.Auth.Policies)
	}

	// A non-root token which has 'default' policy attached and period explicitly
	// set to its zero value requests for a child token. Child token should be
	// successfully created and have 'default' policy attached.
	tokenReq.Data = map[string]interface{}{
		"period": "0s",
	}
	resp, err = ts.HandleRequest(context.Background(), tokenReq)
	if err != nil || (resp != nil && resp.IsError()) {
		t.Fatalf("err: %v, resp: %v", err, resp)
	}

	if !reflect.DeepEqual(resp.Auth.Policies, []string{"default", "policy1"}) {
		t.Fatalf("bad: policies: expected: [default policy1]; actual: %s", resp.Auth.Policies)
	}

	// A non-root token which has 'default' policy attached, request for a
	// child token to not have 'default' policy while not sending a list
	tokenReq.Data = map[string]interface{}{
		"no_default_policy": true,
	}
	resp, err = ts.HandleRequest(context.Background(), tokenReq)
	if err != nil || (resp != nil && resp.IsError()) {
		t.Fatalf("err: %v, resp: %v", err, resp)
	}

	if !reflect.DeepEqual(resp.Auth.Policies, []string{"policy1"}) {
		t.Fatalf("bad: policies: expected: [policy1]; actual: %s", resp.Auth.Policies)
	}

	// In this case "default" shouldn't exist because we are not inheriting
	// parent policies
	tokenReq.Data = map[string]interface{}{
		"policies":          []string{"policy1"},
		"no_default_policy": true,
	}
	resp, err = ts.HandleRequest(context.Background(), tokenReq)
	if err != nil || (resp != nil && resp.IsError()) {
		t.Fatalf("err: %v, resp: %v", err, resp)
	}

	if !reflect.DeepEqual(resp.Auth.Policies, []string{"policy1"}) {
		t.Fatalf("bad: policies: expected: [policy1]; actual: %s", resp.Auth.Policies)
	}

	// This is a non-root token which does not have 'default' policy
	// attached
	newToken = resp.Auth.ClientToken
	tokenReq.Data = nil
	tokenReq.ClientToken = newToken
	resp, err = ts.HandleRequest(context.Background(), tokenReq)
	if err != nil || (resp != nil && resp.IsError()) {
		t.Fatalf("err: %v, resp: %v", err, resp)
	}

	if !reflect.DeepEqual(resp.Auth.Policies, []string{"policy1"}) {
		t.Fatalf("bad: policies: expected: [policy1]; actual: %s", resp.Auth.Policies)
	}

	roleReq := &logical.Request{
		ClientToken: root,
		Path:        "roles/role1",
		Operation:   logical.CreateOperation,
	}
	resp, err = ts.HandleRequest(context.Background(), roleReq)
	if err != nil || (resp != nil && resp.IsError()) {
		t.Fatalf("err: %v, resp: %v", err, resp)
	}
	tokenReq.Path = "create/role1"
	tokenReq.Data = map[string]interface{}{
		"policies": []string{"policy1"},
	}
	resp, err = ts.HandleRequest(context.Background(), tokenReq)
	if err != nil || (resp != nil && resp.IsError()) {
		t.Fatalf("err: %v, resp: %v", err, resp)
	}
	if !reflect.DeepEqual(resp.Auth.Policies, []string{"policy1"}) {
		t.Fatalf("bad: policies: expected: [policy1]; actual: %s", resp.Auth.Policies)
	}

	// If 'allowed_policies' in role does not have 'default' in it, the
	// tokens generated using that role should still have the 'default' policy
	// attached to them.
	roleReq.Operation = logical.UpdateOperation
	roleReq.Data = map[string]interface{}{
		"allowed_policies": "policy1",
	}
	resp, err = ts.HandleRequest(context.Background(), roleReq)
	if err != nil || (resp != nil && resp.IsError()) {
		t.Fatalf("err: %v, resp: %v", err, resp)
	}

	resp, err = ts.HandleRequest(context.Background(), tokenReq)
	if err != nil || (resp != nil && resp.IsError()) {
		t.Fatalf("err: %v, resp: %v", err, resp)
	}
	if !reflect.DeepEqual(resp.Auth.Policies, []string{"default", "policy1"}) {
		t.Fatalf("bad: policies: expected: [default policy1]; actual: %s", resp.Auth.Policies)
	}

	// If 'allowed_policies' in role does not have 'default' in it, the
	// tokens generated using that role should not have 'default' policy
	// attached to them if disallowed_policies contains "default"
	roleReq.Operation = logical.UpdateOperation
	roleReq.Data = map[string]interface{}{
		"allowed_policies":    "policy1",
		"disallowed_policies": "default",
	}
	resp, err = ts.HandleRequest(context.Background(), roleReq)
	if err != nil || (resp != nil && resp.IsError()) {
		t.Fatalf("err: %v, resp: %v", err, resp)
	}

	resp, err = ts.HandleRequest(context.Background(), tokenReq)
	if err != nil || (resp != nil && resp.IsError()) {
		t.Fatalf("err: %v, resp: %v", err, resp)
	}
	if !reflect.DeepEqual(resp.Auth.Policies, []string{"policy1"}) {
		t.Fatalf("bad: policies: expected: [policy1]; actual: %s", resp.Auth.Policies)
	}

	roleReq.Data = map[string]interface{}{
		"allowed_policies":    "",
		"disallowed_policies": "default",
	}
	resp, err = ts.HandleRequest(context.Background(), roleReq)
	if err != nil || (resp != nil && resp.IsError()) {
		t.Fatalf("err: %v, resp: %v", err, resp)
	}

	resp, err = ts.HandleRequest(context.Background(), tokenReq)
	if err != nil || (resp != nil && resp.IsError()) {
		t.Fatalf("err: %v, resp: %v", err, resp)
	}
	if !reflect.DeepEqual(resp.Auth.Policies, []string{"policy1"}) {
		t.Fatalf("bad: policies: expected: [policy1]; actual: %s", resp.Auth.Policies)
	}

	// Ensure that if default is in both allowed and disallowed, disallowed wins
	roleReq.Data = map[string]interface{}{
		"allowed_policies":    "default",
		"disallowed_policies": "default",
	}
	resp, err = ts.HandleRequest(context.Background(), roleReq)
	if err != nil || (resp != nil && resp.IsError()) {
		t.Fatalf("err: %v, resp: %v", err, resp)
	}

	delete(tokenReq.Data, "policies")
	resp, err = ts.HandleRequest(context.Background(), tokenReq)
	if err == nil || (resp != nil && !resp.IsError()) {
		t.Fatalf("err: %v, resp: %v", err, resp)
	}
}

func TestTokenStore_AllowedDisallowedPolicies(t *testing.T) {
	var resp *logical.Response
	var err error

	_, ts, _, root := TestCoreWithTokenStore(t)

	roleReq := &logical.Request{
		ClientToken: root,
		Path:        "roles/role1",
		Operation:   logical.CreateOperation,
		Data: map[string]interface{}{
			"allowed_policies":    "allowed1,allowed2",
			"disallowed_policies": "disallowed1,disallowed2",
		},
	}
	resp, err = ts.HandleRequest(context.Background(), roleReq)
	if err != nil || (resp != nil && resp.IsError()) {
		t.Fatalf("err: %v, resp: %v", err, resp)
	}

	tokenReq := &logical.Request{
		Path:        "create/role1",
		ClientToken: root,
		Operation:   logical.UpdateOperation,
		Data: map[string]interface{}{
			"policies": []string{"allowed1"},
		},
	}
	resp, err = ts.HandleRequest(context.Background(), tokenReq)
	if err != nil || (resp != nil && resp.IsError()) {
		t.Fatalf("err:%v resp:%v", err, resp)
	}

	expected := []string{"allowed1", "default"}
	if !reflect.DeepEqual(resp.Auth.Policies, expected) {
		t.Fatalf("bad: expected:%#v actual:%#v", expected, resp.Auth.Policies)
	}

	// Try again with automatic default adding turned off
	tokenReq = &logical.Request{
		Path:        "create/role1",
		ClientToken: root,
		Operation:   logical.UpdateOperation,
		Data: map[string]interface{}{
			"policies":          []string{"allowed1"},
			"no_default_policy": true,
		},
	}
	resp, err = ts.HandleRequest(context.Background(), tokenReq)
	if err != nil || (resp != nil && resp.IsError()) {
		t.Fatalf("err:%v resp:%v", err, resp)
	}

	expected = []string{"allowed1"}
	if !reflect.DeepEqual(resp.Auth.Policies, expected) {
		t.Fatalf("bad: expected:%#v actual:%#v", expected, resp.Auth.Policies)
	}

	tokenReq.Data = map[string]interface{}{
		"policies": []string{"disallowed1"},
	}
	resp, err = ts.HandleRequest(context.Background(), tokenReq)
	if err == nil {
		t.Fatalf("expected an error")
	}

	roleReq.Operation = logical.UpdateOperation
	roleReq.Data = map[string]interface{}{
		"allowed_policies":    "allowed1,common",
		"disallowed_policies": "disallowed1,common",
	}
	resp, err = ts.HandleRequest(context.Background(), roleReq)
	if err != nil || (resp != nil && resp.IsError()) {
		t.Fatalf("err: %v, resp: %v", err, resp)
	}

	tokenReq.Data = map[string]interface{}{
		"policies": []string{"allowed1", "common"},
	}
	resp, err = ts.HandleRequest(context.Background(), tokenReq)
	if err == nil {
		t.Fatalf("expected an error")
	}
}

// Issue 2189
func TestTokenStore_RevokeUseCountToken(t *testing.T) {
	var resp *logical.Response
	var err error
	cubbyFuncLock := &sync.RWMutex{}
	cubbyFuncLock.Lock()

	exp := mockExpiration(t)
	ts := exp.tokenStore
	root, _ := exp.tokenStore.rootToken(context.Background())

	tokenReq := &logical.Request{
		Path:        "create",
		ClientToken: root.ID,
		Operation:   logical.UpdateOperation,
		Data: map[string]interface{}{
			"num_uses": 1,
		},
	}
	resp, err = ts.HandleRequest(context.Background(), tokenReq)
	if err != nil || (resp != nil && resp.IsError()) {
		t.Fatalf("err:%v resp:%v", err, resp)
	}

	tut := resp.Auth.ClientToken
	te, err := ts.lookupTokenNonLocked(context.Background(), tut, false)
	if err != nil {
		t.Fatal(err)
	}
	if te == nil {
		t.Fatal("nil entry")
	}
	if te.NumUses != 1 {
		t.Fatalf("bad: %d", te.NumUses)
	}

	te, err = ts.UseToken(context.Background(), te)
	if err != nil {
		t.Fatal(err)
	}
	if te == nil {
		t.Fatal("nil entry")
	}
	if te.NumUses != tokenRevocationDeferred {
		t.Fatalf("bad: %d", te.NumUses)
	}

	// Should return no entry because it's tainted
	te, err = ts.lookupTokenNonLocked(context.Background(), tut, false)
	if err != nil {
		t.Fatal(err)
	}
	if te != nil {
		t.Fatalf("%#v", te)
	}

	// But it should show up in an API lookup call
	req := &logical.Request{
		Path:        "lookup-self",
		ClientToken: tut,
		Operation:   logical.UpdateOperation,
	}
	resp, err = ts.HandleRequest(context.Background(), req)
	if err != nil {
		t.Fatal(err)
	}
	if resp == nil || resp.Data == nil || resp.Data["num_uses"] == nil {
		t.Fatal("nil resp or data")
	}
	if resp.Data["num_uses"].(int) != -1 {
		t.Fatalf("bad: %v", resp.Data["num_uses"])
	}

	// Should return tainted entries
	te, err = ts.lookupTokenNonLocked(context.Background(), tut, true)
	if err != nil {
		t.Fatal(err)
	}
	if te == nil {
		t.Fatal("nil entry")
	}
	if te.NumUses != tokenRevocationDeferred {
		t.Fatalf("bad: %d", te.NumUses)
	}

	origDestroyCubbyhole := ts.cubbyholeDestroyer

	ts.cubbyholeDestroyer = func(context.Context, *TokenStore, string) error {
		return fmt.Errorf("keep it frosty")
	}

	err = ts.Revoke(context.Background(), tut)
	if err == nil {
		t.Fatalf("expected err")
	}

	// Since revocation failed we should see the tokenRevocationFailed canary value
	te, err = ts.lookupTokenNonLocked(context.Background(), tut, true)
	if err != nil {
		t.Fatal(err)
	}
	if te == nil {
		t.Fatal("nil entry")
	}
	if te.NumUses != tokenRevocationFailed {
		t.Fatalf("bad: %d", te.NumUses)
	}

	// Check the race condition situation by making the process sleep
	ts.cubbyholeDestroyer = func(context.Context, *TokenStore, string) error {
		time.Sleep(1 * time.Second)
		return fmt.Errorf("keep it frosty")
	}
	cubbyFuncLock.Unlock()

	go func() {
		cubbyFuncLock.RLock()
		err := ts.Revoke(context.Background(), tut)
		cubbyFuncLock.RUnlock()
		if err == nil {
			t.Fatalf("expected error")
		}
	}()

	// Give time for the function to start and grab locks
	time.Sleep(200 * time.Millisecond)
	te, err = ts.lookupTokenNonLocked(context.Background(), tut, true)
	if err != nil {
		t.Fatal(err)
	}
	if te == nil {
		t.Fatal("nil entry")
	}
	if te.NumUses != tokenRevocationInProgress {
		t.Fatalf("bad: %d", te.NumUses)
	}

	// Let things catch up
	time.Sleep(2 * time.Second)

	// Put back to normal
	cubbyFuncLock.Lock()
	defer cubbyFuncLock.Unlock()
	ts.cubbyholeDestroyer = origDestroyCubbyhole

	err = ts.Revoke(context.Background(), tut)
	if err != nil {
		t.Fatal(err)
	}

	te, err = ts.lookupTokenNonLocked(context.Background(), tut, true)
	if err != nil {
		t.Fatal(err)
	}
	if te != nil {
		t.Fatal("found entry")
	}
}

<<<<<<< HEAD
=======
// Create a token, delete the token entry while leaking accessors, invoke tidy
// and check if the dangling accessor entry is getting removed
func TestTokenStore_HandleTidyCase1(t *testing.T) {
	var resp *logical.Response
	var err error

	_, ts, _, root := TestCoreWithTokenStore(t)

	// List the number of accessors. Since there is only root token
	// present, the list operation should return only one key.
	accessorListReq := &logical.Request{
		Operation:   logical.ListOperation,
		Path:        "accessors/",
		ClientToken: root,
	}
	resp, err = ts.HandleRequest(context.Background(), accessorListReq)
	if err != nil || (resp != nil && resp.IsError()) {
		t.Fatalf("err:%v resp:%v", err, resp)
	}

	numberOfAccessors := len(resp.Data["keys"].([]string))
	if numberOfAccessors != 1 {
		t.Fatalf("bad: number of accessors. Expected: 1, Actual: %d", numberOfAccessors)
	}

	for i := 1; i <= 100; i++ {
		// Create a regular token
		tokenReq := &logical.Request{
			Operation:   logical.UpdateOperation,
			Path:        "create",
			ClientToken: root,
			Data: map[string]interface{}{
				"policies": []string{"policy1"},
			},
		}
		resp, err = ts.HandleRequest(context.Background(), tokenReq)
		if err != nil || (resp != nil && resp.IsError()) {
			t.Fatalf("err:%v resp:%v", err, resp)
		}
		tut := resp.Auth.ClientToken

		// Creation of another token should end up with incrementing
		// the number of accessors
		// the storage
		resp, err = ts.HandleRequest(context.Background(), accessorListReq)
		if err != nil || (resp != nil && resp.IsError()) {
			t.Fatalf("err:%v resp:%v", err, resp)
		}

		numberOfAccessors = len(resp.Data["keys"].([]string))
		if numberOfAccessors != i+1 {
			t.Fatalf("bad: number of accessors. Expected: %d, Actual: %d", i+1, numberOfAccessors)
		}

		// Revoke the token while leaking other items associated with the
		// token. Do this by doing what revokeSalted used to do before it was
		// fixed, i.e., by deleting the storage entry for token and its
		// cubbyhole and by not deleting its secondary index, its accessor and
		// associated leases.

		saltedTut, err := ts.SaltID(context.Background(), tut)
		if err != nil {
			t.Fatal(err)
		}
		_, err = ts.lookupSalted(context.Background(), saltedTut, true)
		if err != nil {
			t.Fatalf("failed to lookup token: %v", err)
		}

		// Destroy the token index
		path := lookupPrefix + saltedTut
		if ts.view.Delete(context.Background(), path); err != nil {
			t.Fatalf("failed to delete token entry: %v", err)
		}

		// Destroy the cubby space
		err = ts.destroyCubbyhole(context.Background(), saltedTut)
		if err != nil {
			t.Fatalf("failed to destroyCubbyhole: %v", err)
		}

		// Leaking of accessor should have resulted in no change to the number
		// of accessors
		resp, err = ts.HandleRequest(context.Background(), accessorListReq)
		if err != nil || (resp != nil && resp.IsError()) {
			t.Fatalf("err:%v resp:%v", err, resp)
		}

		numberOfAccessors = len(resp.Data["keys"].([]string))
		if numberOfAccessors != i+1 {
			t.Fatalf("bad: number of accessors. Expected: %d, Actual: %d", i+1, numberOfAccessors)
		}
	}

	tidyReq := &logical.Request{
		Path:        "tidy",
		Operation:   logical.UpdateOperation,
		ClientToken: root,
	}
	resp, err = ts.HandleRequest(context.Background(), tidyReq)
	if err != nil {
		t.Fatal(err)
	}
	if resp != nil && resp.IsError() {
		t.Fatalf("resp: %#v", resp)
	}
	if err != nil || (resp != nil && resp.IsError()) {
		t.Fatalf("err:%v resp:%v", err, resp)
	}

	// Tidy should have removed all the dangling accessor entries
	resp, err = ts.HandleRequest(context.Background(), accessorListReq)
	if err != nil || (resp != nil && resp.IsError()) {
		t.Fatalf("err:%v resp:%v", err, resp)
	}

	numberOfAccessors = len(resp.Data["keys"].([]string))
	if numberOfAccessors != 1 {
		t.Fatalf("bad: number of accessors. Expected: 1, Actual: %d", numberOfAccessors)
	}
}

// Create a set of tokens along with a child token for each of them, delete the
// token entry while leaking accessors, invoke tidy and check if the dangling
// accessor entry is getting removed and check if child tokens are still present
// and turned into orphan tokens.
func TestTokenStore_HandleTidy_parentCleanup(t *testing.T) {
	var resp *logical.Response
	var err error

	_, ts, _, root := TestCoreWithTokenStore(t)

	// List the number of accessors. Since there is only root token
	// present, the list operation should return only one key.
	accessorListReq := &logical.Request{
		Operation:   logical.ListOperation,
		Path:        "accessors/",
		ClientToken: root,
	}
	resp, err = ts.HandleRequest(context.Background(), accessorListReq)
	if err != nil || (resp != nil && resp.IsError()) {
		t.Fatalf("err:%v resp:%v", err, resp)
	}

	numberOfAccessors := len(resp.Data["keys"].([]string))
	if numberOfAccessors != 1 {
		t.Fatalf("bad: number of accessors. Expected: 1, Actual: %d", numberOfAccessors)
	}

	for i := 1; i <= 100; i++ {
		// Create a token
		tokenReq := &logical.Request{
			Operation:   logical.UpdateOperation,
			Path:        "create",
			ClientToken: root,
			Data: map[string]interface{}{
				"policies": []string{"policy1"},
			},
		}
		resp, err = ts.HandleRequest(context.Background(), tokenReq)
		if err != nil || (resp != nil && resp.IsError()) {
			t.Fatalf("err:%v resp:%v", err, resp)
		}
		tut := resp.Auth.ClientToken

		// Create a child token
		tokenReq = &logical.Request{
			Operation:   logical.UpdateOperation,
			Path:        "create",
			ClientToken: tut,
			Data: map[string]interface{}{
				"policies": []string{"policy1"},
			},
		}
		resp, err = ts.HandleRequest(context.Background(), tokenReq)
		if err != nil || (resp != nil && resp.IsError()) {
			t.Fatalf("err:%v resp:%v", err, resp)
		}

		// Creation of another token should end up with incrementing the number of
		// accessors the storage
		resp, err = ts.HandleRequest(context.Background(), accessorListReq)
		if err != nil || (resp != nil && resp.IsError()) {
			t.Fatalf("err:%v resp:%v", err, resp)
		}

		numberOfAccessors = len(resp.Data["keys"].([]string))
		if numberOfAccessors != (i*2)+1 {
			t.Fatalf("bad: number of accessors. Expected: %d, Actual: %d", i+1, numberOfAccessors)
		}

		// Revoke the token while leaking other items associated with the
		// token. Do this by doing what revokeSalted used to do before it was
		// fixed, i.e., by deleting the storage entry for token and its
		// cubbyhole and by not deleting its secondary index, its accessor and
		// associated leases.

		saltedTut, err := ts.SaltID(context.Background(), tut)
		if err != nil {
			t.Fatal(err)
		}
		_, err = ts.lookupSalted(context.Background(), saltedTut, true)
		if err != nil {
			t.Fatalf("failed to lookup token: %v", err)
		}

		// Destroy the token index
		path := lookupPrefix + saltedTut
		if ts.view.Delete(context.Background(), path); err != nil {
			t.Fatalf("failed to delete token entry: %v", err)
		}

		// Destroy the cubby space
		err = ts.destroyCubbyhole(context.Background(), saltedTut)
		if err != nil {
			t.Fatalf("failed to destroyCubbyhole: %v", err)
		}

		// Leaking of accessor should have resulted in no change to the number
		// of accessors
		resp, err = ts.HandleRequest(context.Background(), accessorListReq)
		if err != nil || (resp != nil && resp.IsError()) {
			t.Fatalf("err:%v resp:%v", err, resp)
		}

		numberOfAccessors = len(resp.Data["keys"].([]string))
		if numberOfAccessors != (i*2)+1 {
			t.Fatalf("bad: number of accessors. Expected: %d, Actual: %d", (i*2)+1, numberOfAccessors)
		}
	}

	tidyReq := &logical.Request{
		Path:        "tidy",
		Operation:   logical.UpdateOperation,
		ClientToken: root,
	}
	resp, err = ts.HandleRequest(context.Background(), tidyReq)
	if err != nil {
		t.Fatal(err)
	}
	if resp != nil && resp.IsError() {
		t.Fatalf("resp: %#v", resp)
	}
	if err != nil || (resp != nil && resp.IsError()) {
		t.Fatalf("err:%v resp:%v", err, resp)
	}

	// Tidy should have removed all the dangling accessor entries
	resp, err = ts.HandleRequest(context.Background(), accessorListReq)
	if err != nil || (resp != nil && resp.IsError()) {
		t.Fatalf("err:%v resp:%v", err, resp)
	}

	// The number of accessors should be equal to number of valid child tokens
	// (100) + the root token (1)
	keys := resp.Data["keys"].([]string)
	numberOfAccessors = len(keys)
	if numberOfAccessors != 101 {
		t.Fatalf("bad: number of accessors. Expected: 1, Actual: %d", numberOfAccessors)
	}

	req := logical.TestRequest(t, logical.UpdateOperation, "lookup-accessor")

	for _, accessor := range keys {
		req.Data = map[string]interface{}{
			"accessor": accessor,
		}

		resp, err := ts.HandleRequest(context.Background(), req)
		if err != nil {
			t.Fatalf("err: %s", err)
		}
		if resp.Data == nil {
			t.Fatalf("response should contain data")
		}
		// These tokens should now be orphaned
		if resp.Data["orphan"] != true {
			t.Fatalf("token should be orphan")
		}
	}
}

>>>>>>> bc45891b
func TestTokenStore_TidyLeaseRevocation(t *testing.T) {
	exp := mockExpiration(t)
	ts := exp.tokenStore

	noop := &NoopBackend{}
	_, barrier, _ := mockBarrier(t)
	view := NewBarrierView(barrier, "logical/")
	meUUID, err := uuid.GenerateUUID()
	if err != nil {
		t.Fatal(err)
	}
	err = exp.router.Mount(noop, "prod/aws/", &MountEntry{UUID: meUUID, Accessor: "awsaccessor"}, view)
	if err != nil {
		t.Fatal(err)
	}

	// Create new token
	root, err := ts.rootToken(context.Background())
	if err != nil {
		t.Fatalf("err: %v", err)
	}

	req := logical.TestRequest(t, logical.UpdateOperation, "create")
	req.ClientToken = root.ID
	req.Data["policies"] = []string{"default"}

	resp, err := ts.HandleRequest(context.Background(), req)
	if err != nil {
		t.Fatalf("err: %v %v", err, resp)
	}

	// Create a new token
	auth := &logical.Auth{
		ClientToken: resp.Auth.ClientToken,
		LeaseOptions: logical.LeaseOptions{
			TTL:       time.Hour,
			Renewable: true,
		},
	}
	err = exp.RegisterAuth("auth/token/create", auth)
	if err != nil {
		t.Fatalf("err: %v", err)
	}

	tut := resp.Auth.ClientToken

	req = &logical.Request{
		Path:        "prod/aws/foo",
		ClientToken: tut,
	}
	resp = &logical.Response{
		Secret: &logical.Secret{
			LeaseOptions: logical.LeaseOptions{
				TTL: time.Hour,
			},
		},
	}

	leases := []string{}

	for i := 0; i < 10; i++ {
		leaseId, err := exp.Register(req, resp)
		if err != nil {
			t.Fatal(err)
		}
		leases = append(leases, leaseId)
	}

	sort.Strings(leases)

	storedLeases, err := exp.lookupByToken(tut)
	if err != nil {
		t.Fatal(err)
	}
	sort.Strings(storedLeases)

	if !reflect.DeepEqual(leases, storedLeases) {
		t.Fatalf("bad: %#v vs %#v", leases, storedLeases)
	}

	te, err := ts.lookupTokenNonLocked(context.Background(), tut, true)
	if err != nil {
		t.Fatalf("failed to lookup token: %v", err)
	}
	if te == nil {
		t.Fatal("got nil token entry")
	}

	// Now, delete the token entry. The leases should still exist.
	tokenMapping, err := ts.MemDBTokenMappingByTokenID(tut)
	if err != nil {
		t.Fatal(err)
	}

	// Destroy the token index
	path := lookupPrefix + tokenMapping.ID
	if ts.view.Delete(context.Background(), path); err != nil {
		t.Fatalf("failed to delete token entry: %v", err)
	}
	te, err = ts.lookupTokenNonLocked(context.Background(), tut, true)
	if err != nil {
		t.Fatalf("failed to lookup token: %v", err)
	}
	if te != nil {
		t.Fatal("got token entry")
	}

	// Verify leases still exist
	storedLeases, err = exp.lookupByToken(tut)
	if err != nil {
		t.Fatal(err)
	}
	sort.Strings(storedLeases)

	err = ts.DeleteTokenMappingByTokenID(tut)
	if err != nil {
		t.Fatal(err)
	}

	if !reflect.DeepEqual(leases, storedLeases) {
		t.Fatalf("bad: %#v vs %#v", leases, storedLeases)
	}

	// Call tidy
	ts.handleTidy(context.Background(), nil, nil)

	// Verify leases are gone
	storedLeases, err = exp.lookupByToken(tut)
	if err != nil {
		t.Fatal(err)
	}
	if len(storedLeases) > 0 {
		t.Fatal("found leases")
	}
}<|MERGE_RESOLUTION|>--- conflicted
+++ resolved
@@ -3427,291 +3427,6 @@
 	}
 }
 
-<<<<<<< HEAD
-=======
-// Create a token, delete the token entry while leaking accessors, invoke tidy
-// and check if the dangling accessor entry is getting removed
-func TestTokenStore_HandleTidyCase1(t *testing.T) {
-	var resp *logical.Response
-	var err error
-
-	_, ts, _, root := TestCoreWithTokenStore(t)
-
-	// List the number of accessors. Since there is only root token
-	// present, the list operation should return only one key.
-	accessorListReq := &logical.Request{
-		Operation:   logical.ListOperation,
-		Path:        "accessors/",
-		ClientToken: root,
-	}
-	resp, err = ts.HandleRequest(context.Background(), accessorListReq)
-	if err != nil || (resp != nil && resp.IsError()) {
-		t.Fatalf("err:%v resp:%v", err, resp)
-	}
-
-	numberOfAccessors := len(resp.Data["keys"].([]string))
-	if numberOfAccessors != 1 {
-		t.Fatalf("bad: number of accessors. Expected: 1, Actual: %d", numberOfAccessors)
-	}
-
-	for i := 1; i <= 100; i++ {
-		// Create a regular token
-		tokenReq := &logical.Request{
-			Operation:   logical.UpdateOperation,
-			Path:        "create",
-			ClientToken: root,
-			Data: map[string]interface{}{
-				"policies": []string{"policy1"},
-			},
-		}
-		resp, err = ts.HandleRequest(context.Background(), tokenReq)
-		if err != nil || (resp != nil && resp.IsError()) {
-			t.Fatalf("err:%v resp:%v", err, resp)
-		}
-		tut := resp.Auth.ClientToken
-
-		// Creation of another token should end up with incrementing
-		// the number of accessors
-		// the storage
-		resp, err = ts.HandleRequest(context.Background(), accessorListReq)
-		if err != nil || (resp != nil && resp.IsError()) {
-			t.Fatalf("err:%v resp:%v", err, resp)
-		}
-
-		numberOfAccessors = len(resp.Data["keys"].([]string))
-		if numberOfAccessors != i+1 {
-			t.Fatalf("bad: number of accessors. Expected: %d, Actual: %d", i+1, numberOfAccessors)
-		}
-
-		// Revoke the token while leaking other items associated with the
-		// token. Do this by doing what revokeSalted used to do before it was
-		// fixed, i.e., by deleting the storage entry for token and its
-		// cubbyhole and by not deleting its secondary index, its accessor and
-		// associated leases.
-
-		saltedTut, err := ts.SaltID(context.Background(), tut)
-		if err != nil {
-			t.Fatal(err)
-		}
-		_, err = ts.lookupSalted(context.Background(), saltedTut, true)
-		if err != nil {
-			t.Fatalf("failed to lookup token: %v", err)
-		}
-
-		// Destroy the token index
-		path := lookupPrefix + saltedTut
-		if ts.view.Delete(context.Background(), path); err != nil {
-			t.Fatalf("failed to delete token entry: %v", err)
-		}
-
-		// Destroy the cubby space
-		err = ts.destroyCubbyhole(context.Background(), saltedTut)
-		if err != nil {
-			t.Fatalf("failed to destroyCubbyhole: %v", err)
-		}
-
-		// Leaking of accessor should have resulted in no change to the number
-		// of accessors
-		resp, err = ts.HandleRequest(context.Background(), accessorListReq)
-		if err != nil || (resp != nil && resp.IsError()) {
-			t.Fatalf("err:%v resp:%v", err, resp)
-		}
-
-		numberOfAccessors = len(resp.Data["keys"].([]string))
-		if numberOfAccessors != i+1 {
-			t.Fatalf("bad: number of accessors. Expected: %d, Actual: %d", i+1, numberOfAccessors)
-		}
-	}
-
-	tidyReq := &logical.Request{
-		Path:        "tidy",
-		Operation:   logical.UpdateOperation,
-		ClientToken: root,
-	}
-	resp, err = ts.HandleRequest(context.Background(), tidyReq)
-	if err != nil {
-		t.Fatal(err)
-	}
-	if resp != nil && resp.IsError() {
-		t.Fatalf("resp: %#v", resp)
-	}
-	if err != nil || (resp != nil && resp.IsError()) {
-		t.Fatalf("err:%v resp:%v", err, resp)
-	}
-
-	// Tidy should have removed all the dangling accessor entries
-	resp, err = ts.HandleRequest(context.Background(), accessorListReq)
-	if err != nil || (resp != nil && resp.IsError()) {
-		t.Fatalf("err:%v resp:%v", err, resp)
-	}
-
-	numberOfAccessors = len(resp.Data["keys"].([]string))
-	if numberOfAccessors != 1 {
-		t.Fatalf("bad: number of accessors. Expected: 1, Actual: %d", numberOfAccessors)
-	}
-}
-
-// Create a set of tokens along with a child token for each of them, delete the
-// token entry while leaking accessors, invoke tidy and check if the dangling
-// accessor entry is getting removed and check if child tokens are still present
-// and turned into orphan tokens.
-func TestTokenStore_HandleTidy_parentCleanup(t *testing.T) {
-	var resp *logical.Response
-	var err error
-
-	_, ts, _, root := TestCoreWithTokenStore(t)
-
-	// List the number of accessors. Since there is only root token
-	// present, the list operation should return only one key.
-	accessorListReq := &logical.Request{
-		Operation:   logical.ListOperation,
-		Path:        "accessors/",
-		ClientToken: root,
-	}
-	resp, err = ts.HandleRequest(context.Background(), accessorListReq)
-	if err != nil || (resp != nil && resp.IsError()) {
-		t.Fatalf("err:%v resp:%v", err, resp)
-	}
-
-	numberOfAccessors := len(resp.Data["keys"].([]string))
-	if numberOfAccessors != 1 {
-		t.Fatalf("bad: number of accessors. Expected: 1, Actual: %d", numberOfAccessors)
-	}
-
-	for i := 1; i <= 100; i++ {
-		// Create a token
-		tokenReq := &logical.Request{
-			Operation:   logical.UpdateOperation,
-			Path:        "create",
-			ClientToken: root,
-			Data: map[string]interface{}{
-				"policies": []string{"policy1"},
-			},
-		}
-		resp, err = ts.HandleRequest(context.Background(), tokenReq)
-		if err != nil || (resp != nil && resp.IsError()) {
-			t.Fatalf("err:%v resp:%v", err, resp)
-		}
-		tut := resp.Auth.ClientToken
-
-		// Create a child token
-		tokenReq = &logical.Request{
-			Operation:   logical.UpdateOperation,
-			Path:        "create",
-			ClientToken: tut,
-			Data: map[string]interface{}{
-				"policies": []string{"policy1"},
-			},
-		}
-		resp, err = ts.HandleRequest(context.Background(), tokenReq)
-		if err != nil || (resp != nil && resp.IsError()) {
-			t.Fatalf("err:%v resp:%v", err, resp)
-		}
-
-		// Creation of another token should end up with incrementing the number of
-		// accessors the storage
-		resp, err = ts.HandleRequest(context.Background(), accessorListReq)
-		if err != nil || (resp != nil && resp.IsError()) {
-			t.Fatalf("err:%v resp:%v", err, resp)
-		}
-
-		numberOfAccessors = len(resp.Data["keys"].([]string))
-		if numberOfAccessors != (i*2)+1 {
-			t.Fatalf("bad: number of accessors. Expected: %d, Actual: %d", i+1, numberOfAccessors)
-		}
-
-		// Revoke the token while leaking other items associated with the
-		// token. Do this by doing what revokeSalted used to do before it was
-		// fixed, i.e., by deleting the storage entry for token and its
-		// cubbyhole and by not deleting its secondary index, its accessor and
-		// associated leases.
-
-		saltedTut, err := ts.SaltID(context.Background(), tut)
-		if err != nil {
-			t.Fatal(err)
-		}
-		_, err = ts.lookupSalted(context.Background(), saltedTut, true)
-		if err != nil {
-			t.Fatalf("failed to lookup token: %v", err)
-		}
-
-		// Destroy the token index
-		path := lookupPrefix + saltedTut
-		if ts.view.Delete(context.Background(), path); err != nil {
-			t.Fatalf("failed to delete token entry: %v", err)
-		}
-
-		// Destroy the cubby space
-		err = ts.destroyCubbyhole(context.Background(), saltedTut)
-		if err != nil {
-			t.Fatalf("failed to destroyCubbyhole: %v", err)
-		}
-
-		// Leaking of accessor should have resulted in no change to the number
-		// of accessors
-		resp, err = ts.HandleRequest(context.Background(), accessorListReq)
-		if err != nil || (resp != nil && resp.IsError()) {
-			t.Fatalf("err:%v resp:%v", err, resp)
-		}
-
-		numberOfAccessors = len(resp.Data["keys"].([]string))
-		if numberOfAccessors != (i*2)+1 {
-			t.Fatalf("bad: number of accessors. Expected: %d, Actual: %d", (i*2)+1, numberOfAccessors)
-		}
-	}
-
-	tidyReq := &logical.Request{
-		Path:        "tidy",
-		Operation:   logical.UpdateOperation,
-		ClientToken: root,
-	}
-	resp, err = ts.HandleRequest(context.Background(), tidyReq)
-	if err != nil {
-		t.Fatal(err)
-	}
-	if resp != nil && resp.IsError() {
-		t.Fatalf("resp: %#v", resp)
-	}
-	if err != nil || (resp != nil && resp.IsError()) {
-		t.Fatalf("err:%v resp:%v", err, resp)
-	}
-
-	// Tidy should have removed all the dangling accessor entries
-	resp, err = ts.HandleRequest(context.Background(), accessorListReq)
-	if err != nil || (resp != nil && resp.IsError()) {
-		t.Fatalf("err:%v resp:%v", err, resp)
-	}
-
-	// The number of accessors should be equal to number of valid child tokens
-	// (100) + the root token (1)
-	keys := resp.Data["keys"].([]string)
-	numberOfAccessors = len(keys)
-	if numberOfAccessors != 101 {
-		t.Fatalf("bad: number of accessors. Expected: 1, Actual: %d", numberOfAccessors)
-	}
-
-	req := logical.TestRequest(t, logical.UpdateOperation, "lookup-accessor")
-
-	for _, accessor := range keys {
-		req.Data = map[string]interface{}{
-			"accessor": accessor,
-		}
-
-		resp, err := ts.HandleRequest(context.Background(), req)
-		if err != nil {
-			t.Fatalf("err: %s", err)
-		}
-		if resp.Data == nil {
-			t.Fatalf("response should contain data")
-		}
-		// These tokens should now be orphaned
-		if resp.Data["orphan"] != true {
-			t.Fatalf("token should be orphan")
-		}
-	}
-}
-
->>>>>>> bc45891b
 func TestTokenStore_TidyLeaseRevocation(t *testing.T) {
 	exp := mockExpiration(t)
 	ts := exp.tokenStore
